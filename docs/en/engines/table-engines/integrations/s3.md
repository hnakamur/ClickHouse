--- conflicted
+++ resolved
@@ -25,35 +25,20 @@
 
 1. Set up the `s3_engine_table` table:
 
-<<<<<<< HEAD
 ``` sql
 CREATE TABLE s3_engine_table (name String, value UInt32) ENGINE=S3('https://storage.yandexcloud.net/my-test-bucket-768/test-data.csv.gz', 'CSV', 'name String, value UInt32', 'gzip');
-=======
-```sql
-CREATE TABLE s3_engine_table (name String, value UInt32) ENGINE=S3('https://storage.yandexcloud.net/my-test-bucket-768/test-data.csv.gz', 'CSV', 'name String, value UInt32', 'gzip')
->>>>>>> 95c87d4d
 ```
 
 2. Fill file:
 
-<<<<<<< HEAD
 ``` sql
 INSERT INTO s3_engine_table VALUES ('one', 1), ('two', 2), ('three', 3);
-=======
-```sql
-INSERT INTO s3_engine_table VALUES ('one', 1), ('two', 2), ('three', 3)
->>>>>>> 95c87d4d
 ```
 
 3. Query the data:
 
-<<<<<<< HEAD
 ``` sql
 SELECT * FROM s3_engine_table LIMIT 2;
-=======
-```sql
-SELECT * FROM s3_engine_table LIMIT 2
->>>>>>> 95c87d4d
 ```
 
 ```text
@@ -84,11 +69,7 @@
 
 **Example**
 
-<<<<<<< HEAD
-Suppose we have several files in TSV format with the following URIs on HDFS:
-=======
 1. Suppose we have several files in CSV format with the following URIs on S3:
->>>>>>> 95c87d4d
 
 -   ‘https://storage.yandexcloud.net/my-test-bucket-768/some_prefix/some_file_1.csv’
 -   ‘https://storage.yandexcloud.net/my-test-bucket-768/some_prefix/some_file_2.csv’
@@ -101,35 +82,20 @@
 
 The first way:
 
-<<<<<<< HEAD
 ``` sql
 CREATE TABLE table_with_range (name String, value UInt32) ENGINE = S3('https://storage.yandexcloud.net/my-test-bucket-768/{some,another}_prefix/some_file_{1..3}', 'CSV');
-=======
-```sql
-CREATE TABLE table_with_range (name String, value UInt32) ENGINE = S3('https://storage.yandexcloud.net/my-test-bucket-768/{some,another}_prefix/some_file_{1..3}', 'CSV')
->>>>>>> 95c87d4d
 ```
 
 Another way:
 
-<<<<<<< HEAD
 ``` sql
 CREATE TABLE table_with_question_mark (name String, value UInt32) ENGINE = S3('https://storage.yandexcloud.net/my-test-bucket-768/{some,another}_prefix/some_file_?', 'CSV');
-=======
-```sql
-CREATE TABLE table_with_question_mark (name String, value UInt32) ENGINE = S3('https://storage.yandexcloud.net/my-test-bucket-768/{some,another}_prefix/some_file_?', 'CSV')
->>>>>>> 95c87d4d
 ```
 
 Table consists of all the files in both directories (all files should satisfy format and schema described in query):
 
-<<<<<<< HEAD
 ``` sql
 CREATE TABLE table_with_asterisk (name String, value UInt32) ENGINE = S3('https://storage.yandexcloud.net/my-test-bucket-768/{some,another}_prefix/*', 'CSV');
-=======
-```sql
-CREATE TABLE table_with_asterisk (name String, value UInt32) ENGINE = S3('https://storage.yandexcloud.net/my-test-bucket-768/{some,another}_prefix/*', 'CSV')
->>>>>>> 95c87d4d
 ```
 
 !!! warning "Warning"
@@ -139,13 +105,8 @@
 
 Create table with files named `file-000.csv`, `file-001.csv`, … , `file-999.csv`:
 
-<<<<<<< HEAD
 ``` sql
 CREATE TABLE big_table (name String, value UInt32) ENGINE = S3('https://storage.yandexcloud.net/my-test-bucket-768/big_prefix/file-{000..999}.csv', 'CSV');
-=======
-```sql
-CREATE TABLE big_table (name String, value UInt32) ENGINE = S3('https://storage.yandexcloud.net/my-test-bucket-768/big_prefix/file-{000..999}.csv', 'CSV')
->>>>>>> 95c87d4d
 ```
 
 ## Virtual Columns {#virtual-columns}
@@ -161,15 +122,9 @@
 
 The following settings can be set before query execution or placed into configuration file.
 
-<<<<<<< HEAD
 -   `s3_max_single_part_upload_size` — The maximum size of object to upload using singlepart upload to S3. Default value is `64Mb`.
 -   `s3_min_upload_part_size` — The minimum size of part to upload during multipart upload to [S3 Multipart upload](https://docs.aws.amazon.com/AmazonS3/latest/dev/uploadobjusingmpu.html). Default value is `512Mb`.
 -   `s3_max_redirects` — Max number of S3 redirects hops allowed. Default value is `10`.
-=======
--   `s3_max_single_part_upload_size` — Default value is `64Mb`. The maximum size of object to upload using singlepart upload to S3.
--   `s3_min_upload_part_size` — Default value is `512Mb`. The minimum size of part to upload during multipart upload to [S3 Multipart upload](https://docs.aws.amazon.com/AmazonS3/latest/dev/uploadobjusingmpu.html).
--   `s3_max_redirects` — Default value is `10`. Max number of HTTP redirects S3 hops allowed.
->>>>>>> 95c87d4d
 
 Security consideration: if malicious user can specify arbitrary S3 URLs, `s3_max_redirects` must be set to zero to avoid [SSRF](https://en.wikipedia.org/wiki/Server-side_request_forgery) attacks; or alternatively, `remote_host_filter` must be specified in server configuration.
 
