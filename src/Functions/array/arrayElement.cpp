--- conflicted
+++ resolved
@@ -956,14 +956,10 @@
         || matchKeyToIndexNumber<Int64>(data, offsets, arguments, matched_idxs)
         || matchKeyToIndexNumber<Int128>(data, offsets, arguments, matched_idxs)
         || matchKeyToIndexNumber<Int256>(data, offsets, arguments, matched_idxs)
-<<<<<<< HEAD
         || matchKeyToIndexNumber<UInt256>(data, offsets, arguments, matched_idxs)
+        || matchKeyToIndexNumber<UUID>(data, offsets, arguments, matched_idxs)
         || matchKeyToIndexString(data, offsets, arguments, matched_idxs)
         || matchKeyToIndexFixedString(data, offsets, arguments, matched_idxs);
-=======
-        || matchKeyToIndexNumber<UUID>(data, offsets, arguments, matched_idxs)
-        || matchKeyToIndexString(data, offsets, arguments, matched_idxs);
->>>>>>> 07cc8a01
 }
 
 bool FunctionArrayElement::matchKeyToIndexConst(
