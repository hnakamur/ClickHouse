#include <Functions/IFunctionAdaptors.h>

#include <Common/typeid_cast.h>
#include <Common/assert_cast.h>
#include <Common/LRUCache.h>
#include <Common/SipHash.h>
#include <Columns/ColumnConst.h>
#include <Columns/ColumnNullable.h>
#include <Columns/ColumnTuple.h>
#include <Columns/ColumnLowCardinality.h>
#include <Columns/ColumnSparse.h>
#include <DataTypes/DataTypeNothing.h>
#include <DataTypes/DataTypeNullable.h>
#include <DataTypes/Native.h>
#include <DataTypes/DataTypeLowCardinality.h>
#include <Functions/FunctionHelpers.h>
#include <cstdlib>
#include <memory>

#if !defined(ARCADIA_BUILD)
#    include <Common/config.h>
#endif

#if USE_EMBEDDED_COMPILER
#    pragma GCC diagnostic push
#    pragma GCC diagnostic ignored "-Wunused-parameter"
#    include <llvm/IR/IRBuilder.h>
#    pragma GCC diagnostic pop
#endif

namespace DB
{

namespace ErrorCodes
{
    extern const int LOGICAL_ERROR;
    extern const int NUMBER_OF_ARGUMENTS_DOESNT_MATCH;
    extern const int ILLEGAL_COLUMN;
}

namespace
{

bool allArgumentsAreConstants(const ColumnsWithTypeAndName & args)
{
    for (const auto & arg : args)
        if (!isColumnConst(*arg.column))
            return false;
    return true;
}

ColumnPtr replaceLowCardinalityColumnsByNestedAndGetDictionaryIndexes(
    ColumnsWithTypeAndName & args, bool can_be_executed_on_default_arguments, size_t input_rows_count)
{
    size_t num_rows = input_rows_count;
    ColumnPtr indexes;

    /// Find first LowCardinality column and replace it to nested dictionary.
    for (auto & column : args)
    {
        if (const auto * low_cardinality_column = checkAndGetColumn<ColumnLowCardinality>(column.column.get()))
        {
            /// Single LowCardinality column is supported now.
            if (indexes)
                throw Exception(ErrorCodes::LOGICAL_ERROR, "Expected single dictionary argument for function.");

            const auto * low_cardinality_type = checkAndGetDataType<DataTypeLowCardinality>(column.type.get());

            if (!low_cardinality_type)
                throw Exception(ErrorCodes::LOGICAL_ERROR,
                    "Incompatible type for low cardinality column: {}",
                    column.type->getName());

            if (can_be_executed_on_default_arguments)
            {
                /// Normal case, when function can be executed on values's default.
                column.column = low_cardinality_column->getDictionary().getNestedColumn();
                indexes = low_cardinality_column->getIndexesPtr();
            }
            else
            {
                /// Special case when default value can't be used. Example: 1 % LowCardinality(Int).
                /// LowCardinality always contains default, so 1 % 0 will throw exception in normal case.
                auto dict_encoded = low_cardinality_column->getMinimalDictionaryEncodedColumn(0, low_cardinality_column->size());
                column.column = dict_encoded.dictionary;
                indexes = dict_encoded.indexes;
            }

            num_rows = column.column->size();
            column.type = low_cardinality_type->getDictionaryType();
        }
    }

    /// Change size of constants.
    for (auto & column : args)
    {
        if (const auto * column_const = checkAndGetColumn<ColumnConst>(column.column.get()))
        {
            column.column = column_const->removeLowCardinality()->cloneResized(num_rows);
            column.type = removeLowCardinality(column.type);
        }
    }

    return indexes;
}

void convertLowCardinalityColumnsToFull(ColumnsWithTypeAndName & args)
{
    for (auto & column : args)
    {
        column.column = recursiveRemoveLowCardinality(column.column);
        column.type = recursiveRemoveLowCardinality(column.type);
    }
}

}

ColumnPtr IExecutableFunction::defaultImplementationForConstantArguments(
    const ColumnsWithTypeAndName & args, const DataTypePtr & result_type, size_t input_rows_count, bool dry_run) const
{
    ColumnNumbers arguments_to_remain_constants = getArgumentsThatAreAlwaysConstant();

    /// Check that these arguments are really constant.
    for (auto arg_num : arguments_to_remain_constants)
        if (arg_num < args.size() && !isColumnConst(*args[arg_num].column))
            throw Exception(ErrorCodes::ILLEGAL_COLUMN,
                "Argument at index {} for function {} must be constant",
                toString(arg_num),
                getName());

    if (args.empty() || !useDefaultImplementationForConstants() || !allArgumentsAreConstants(args))
        return nullptr;

    ColumnsWithTypeAndName temporary_columns;
    bool have_converted_columns = false;

    size_t arguments_size = args.size();
    temporary_columns.reserve(arguments_size);
    for (size_t arg_num = 0; arg_num < arguments_size; ++arg_num)
    {
        const ColumnWithTypeAndName & column = args[arg_num];

        if (arguments_to_remain_constants.end() != std::find(arguments_to_remain_constants.begin(), arguments_to_remain_constants.end(), arg_num))
        {
            temporary_columns.emplace_back(ColumnWithTypeAndName{column.column->cloneResized(1), column.type, column.name});
        }
        else
        {
            have_converted_columns = true;
            temporary_columns.emplace_back(ColumnWithTypeAndName{ assert_cast<const ColumnConst *>(column.column.get())->getDataColumnPtr(), column.type, column.name });
        }
    }

    /** When using default implementation for constants, the function requires at least one argument
      *  not in "arguments_to_remain_constants" set. Otherwise we get infinite recursion.
      */
    if (!have_converted_columns)
        throw Exception(ErrorCodes::NUMBER_OF_ARGUMENTS_DOESNT_MATCH,
            "Number of arguments for function {} doesn't match: the function requires more arguments",
            getName());

    ColumnPtr result_column = executeWithoutLowCardinalityColumns(temporary_columns, result_type, 1, dry_run);

    /// extremely rare case, when we have function with completely const arguments
    /// but some of them produced by non isDeterministic function
    if (result_column->size() > 1)
        result_column = result_column->cloneResized(1);

    return ColumnConst::create(result_column, input_rows_count);
}


ColumnPtr IExecutableFunction::defaultImplementationForNulls(
    const ColumnsWithTypeAndName & args, const DataTypePtr & result_type, size_t input_rows_count, bool dry_run) const
{
    if (args.empty() || !useDefaultImplementationForNulls())
        return nullptr;

    NullPresence null_presence = getNullPresense(args);

    if (null_presence.has_null_constant)
    {
        // Default implementation for nulls returns null result for null arguments,
        // so the result type must be nullable.
        assert(result_type->isNullable());

        return result_type->createColumnConstWithDefaultValue(input_rows_count);
    }

    if (null_presence.has_nullable)
    {
        ColumnsWithTypeAndName temporary_columns = createBlockWithNestedColumns(args);
        auto temporary_result_type = removeNullable(result_type);

        auto res = executeWithoutLowCardinalityColumns(temporary_columns, temporary_result_type, input_rows_count, dry_run);
        return wrapInNullable(res, args, result_type, input_rows_count);
    }

    return nullptr;
}

ColumnPtr IExecutableFunction::executeWithoutLowCardinalityColumns(
    const ColumnsWithTypeAndName & args, const DataTypePtr & result_type, size_t input_rows_count, bool dry_run) const
{
    if (auto res = defaultImplementationForConstantArguments(args, result_type, input_rows_count, dry_run))
        return res;

    if (auto res = defaultImplementationForNulls(args, result_type, input_rows_count, dry_run))
        return res;

    ColumnPtr res;
    if (dry_run)
        res = executeDryRunImpl(args, result_type, input_rows_count);
    else
        res = executeImpl(args, result_type, input_rows_count);

    if (!res)
        throw Exception(ErrorCodes::LOGICAL_ERROR, "Empty column was returned by function {}", getName());

    return res;
}

ColumnPtr IExecutableFunction::execute(const ColumnsWithTypeAndName & arguments, const DataTypePtr & result_type, size_t input_rows_count, bool dry_run) const
{
    ColumnPtr result;

<<<<<<< HEAD
static void convertSparseColumnsToFull(ColumnsWithTypeAndName & args)
{
    for (auto & column : args)
        column.column = recursiveRemoveSparse(column.column);
}

ColumnPtr ExecutableFunctionAdaptor::executeWithoutSparseColumns(const ColumnsWithTypeAndName & arguments, const DataTypePtr & result_type, size_t input_rows_count, bool dry_run) const
{
    if (impl->useDefaultImplementationForLowCardinalityColumns())
=======
    if (useDefaultImplementationForLowCardinalityColumns())
>>>>>>> a82612f8
    {
        ColumnsWithTypeAndName columns_without_low_cardinality = arguments;

        if (const auto * res_low_cardinality_type = typeid_cast<const DataTypeLowCardinality *>(result_type.get()))
        {
            bool can_be_executed_on_default_arguments = canBeExecutedOnDefaultArguments();

            const auto & dictionary_type = res_low_cardinality_type->getDictionaryType();
            ColumnPtr indexes = replaceLowCardinalityColumnsByNestedAndGetDictionaryIndexes(
                    columns_without_low_cardinality, can_be_executed_on_default_arguments, input_rows_count);

            size_t new_input_rows_count = columns_without_low_cardinality.empty()
                                        ? input_rows_count
                                        : columns_without_low_cardinality.front().column->size();

            auto res = executeWithoutLowCardinalityColumns(columns_without_low_cardinality, dictionary_type, new_input_rows_count, dry_run);
            auto keys = res->convertToFullColumnIfConst();

            auto res_mut_dictionary = DataTypeLowCardinality::createColumnUnique(*res_low_cardinality_type->getDictionaryType());
            ColumnPtr res_indexes = res_mut_dictionary->uniqueInsertRangeFrom(*keys, 0, keys->size());
            ColumnUniquePtr res_dictionary = std::move(res_mut_dictionary);

            if (indexes)
                result = ColumnLowCardinality::create(res_dictionary, res_indexes->index(*indexes, 0));
            else
                result = ColumnLowCardinality::create(res_dictionary, res_indexes);
        }
        else
        {
            convertLowCardinalityColumnsToFull(columns_without_low_cardinality);
            result = executeWithoutLowCardinalityColumns(columns_without_low_cardinality, result_type, input_rows_count, dry_run);
        }
    }
    else
        result = executeWithoutLowCardinalityColumns(arguments, result_type, input_rows_count, dry_run);

    return result;
}

<<<<<<< HEAD
ColumnPtr ExecutableFunctionAdaptor::execute(const ColumnsWithTypeAndName & arguments, const DataTypePtr & result_type, size_t input_rows_count, bool dry_run) const
{
    if (impl->useDefaultImplementationForSparseColumns())
    {
        size_t num_sparse_columns = 0;
        size_t num_full_columns = 0;
        size_t sparse_column_position = 0;

        for (size_t i = 0; i < arguments.size(); ++i)
        {
            const auto * column_sparse = checkAndGetColumn<ColumnSparse>(arguments[i].column.get());
            /// In rare case, when sparse column doesn't have default values,
            /// it's more convenient to convert it to full before execution of function.
            if (column_sparse && column_sparse->getNumberOfDefaults())
            {
                sparse_column_position = i;
                ++num_sparse_columns;
            }
            else if (!isColumnConst(*arguments[i].column))
            {
                ++num_full_columns;
            }
        }

        auto columns_without_sparse = arguments;
        if (num_sparse_columns == 1 && num_full_columns == 0)
        {
            auto & arg_with_sparse = columns_without_sparse[sparse_column_position];
            ColumnPtr sparse_offsets;
            {
                /// New scope to avoid possible mistakes on dangling reference.
                const auto & column_sparse = assert_cast<const ColumnSparse &>(*arg_with_sparse.column);
                sparse_offsets = column_sparse.getOffsetsPtr();
                arg_with_sparse.column = column_sparse.getValuesPtr();
            }

            size_t values_size = arg_with_sparse.column->size();
            for (size_t i = 0; i < columns_without_sparse.size(); ++i)
            {
                if (i == sparse_column_position)
                    continue;

                columns_without_sparse[i].column = columns_without_sparse[i].column->cloneResized(values_size);
            }

            auto res = executeWithoutSparseColumns(columns_without_sparse, result_type, values_size, dry_run);

            if (isColumnConst(*res))
                return res->cloneResized(input_rows_count);

            /// If default of sparse column was changed after execution of function, convert to full column.
            if (!res->isDefaultAt(0))
            {
                const auto & offsets_data = assert_cast<const ColumnVector<UInt64> &>(*sparse_offsets).getData();
                return res->createWithOffsets(offsets_data, input_rows_count, 1);
            }

            return ColumnSparse::create(res, sparse_offsets, input_rows_count);
        }

        convertSparseColumnsToFull(columns_without_sparse);
        return executeWithoutSparseColumns(columns_without_sparse, result_type, input_rows_count, dry_run);
    }

    return executeWithoutSparseColumns(arguments, result_type, input_rows_count, dry_run);
}

void FunctionOverloadResolverAdaptor::checkNumberOfArguments(size_t number_of_arguments) const
=======
void IFunctionOverloadResolver::checkNumberOfArguments(size_t number_of_arguments) const
>>>>>>> a82612f8
{
    if (isVariadic())
        return;

    size_t expected_number_of_arguments = getNumberOfArguments();

    if (number_of_arguments != expected_number_of_arguments)
        throw Exception(ErrorCodes::NUMBER_OF_ARGUMENTS_DOESNT_MATCH,
            "Number of arguments for function {} doesn't match: passed {}, should be {}",
            getName(),
            toString(number_of_arguments),
            toString(expected_number_of_arguments));
}

DataTypePtr IFunctionOverloadResolver::getReturnType(const ColumnsWithTypeAndName & arguments) const
{
    if (useDefaultImplementationForLowCardinalityColumns())
    {
        bool has_low_cardinality = false;
        size_t num_full_low_cardinality_columns = 0;
        size_t num_full_ordinary_columns = 0;

        ColumnsWithTypeAndName args_without_low_cardinality(arguments);

        for (ColumnWithTypeAndName & arg : args_without_low_cardinality)
        {
            bool is_const = arg.column && isColumnConst(*arg.column);
            if (is_const)
                arg.column = assert_cast<const ColumnConst &>(*arg.column).removeLowCardinality();

            if (const auto * low_cardinality_type = typeid_cast<const DataTypeLowCardinality *>(arg.type.get()))
            {
                arg.type = low_cardinality_type->getDictionaryType();
                has_low_cardinality = true;

                if (!is_const)
                    ++num_full_low_cardinality_columns;
            }
            else if (!is_const)
                ++num_full_ordinary_columns;
        }

        convertLowCardinalityColumnsToFull(args_without_low_cardinality);

        auto type_without_low_cardinality = getReturnTypeWithoutLowCardinality(args_without_low_cardinality);

        if (canBeExecutedOnLowCardinalityDictionary() && has_low_cardinality
            && num_full_low_cardinality_columns <= 1 && num_full_ordinary_columns == 0
            && type_without_low_cardinality->canBeInsideLowCardinality())
            return std::make_shared<DataTypeLowCardinality>(type_without_low_cardinality);
        else
            return type_without_low_cardinality;
    }

    return getReturnTypeWithoutLowCardinality(arguments);
}

FunctionBasePtr IFunctionOverloadResolver::build(const ColumnsWithTypeAndName & arguments) const
{
    auto return_type = getReturnType(arguments);
    return buildImpl(arguments, return_type);
}

void IFunctionOverloadResolver::getLambdaArgumentTypes(DataTypes & arguments [[maybe_unused]]) const
{
    checkNumberOfArguments(arguments.size());
    return getLambdaArgumentTypesImpl(arguments);
}

DataTypePtr IFunctionOverloadResolver::getReturnTypeWithoutLowCardinality(const ColumnsWithTypeAndName & arguments) const
{
    checkNumberOfArguments(arguments.size());

    if (!arguments.empty() && useDefaultImplementationForNulls())
    {
        NullPresence null_presence = getNullPresense(arguments);

        if (null_presence.has_null_constant)
        {
            return makeNullable(std::make_shared<DataTypeNothing>());
        }
        if (null_presence.has_nullable)
        {
            Block nested_columns = createBlockWithNestedColumns(arguments);
            auto return_type = getReturnTypeImpl(ColumnsWithTypeAndName(nested_columns.begin(), nested_columns.end()));
            return makeNullable(return_type);
        }
    }

    return getReturnTypeImpl(arguments);
}


#if USE_EMBEDDED_COMPILER

static std::optional<DataTypes> removeNullables(const DataTypes & types)
{
    for (const auto & type : types)
    {
        if (!typeid_cast<const DataTypeNullable *>(type.get()))
            continue;
        DataTypes filtered;
        for (const auto & sub_type : types)
            filtered.emplace_back(removeNullable(sub_type));
        return filtered;
    }
    return {};
}

bool IFunction::isCompilable(const DataTypes & arguments) const
{
    if (useDefaultImplementationForNulls())
        if (auto denulled = removeNullables(arguments))
            return isCompilableImpl(*denulled);
    return isCompilableImpl(arguments);
}

llvm::Value * IFunction::compile(llvm::IRBuilderBase & builder, const DataTypes & arguments, Values values) const
{
    auto denulled_arguments = removeNullables(arguments);
    if (useDefaultImplementationForNulls() && denulled_arguments)
    {
        auto & b = static_cast<llvm::IRBuilder<> &>(builder);

        std::vector<llvm::Value*> unwrapped_values;
        std::vector<llvm::Value*> is_null_values;

        unwrapped_values.reserve(arguments.size());
        is_null_values.reserve(arguments.size());

        for (size_t i = 0; i < arguments.size(); ++i)
        {
            auto * value = values[i];

            WhichDataType data_type(arguments[i]);
            if (data_type.isNullable())
            {
                unwrapped_values.emplace_back(b.CreateExtractValue(value, {0}));
                is_null_values.emplace_back(b.CreateExtractValue(value, {1}));
            }
            else
            {
                unwrapped_values.emplace_back(value);
            }
        }

        auto * result = compileImpl(builder, *denulled_arguments, unwrapped_values);

        auto * nullable_structure_type = toNativeType(b, makeNullable(getReturnTypeImpl(*denulled_arguments)));
        auto * nullable_structure_value = llvm::Constant::getNullValue(nullable_structure_type);

        auto * nullable_structure_with_result_value = b.CreateInsertValue(nullable_structure_value, result, {0});
        auto * nullable_structure_result_null = b.CreateExtractValue(nullable_structure_with_result_value, {1});

        for (auto * is_null_value : is_null_values)
            nullable_structure_result_null = b.CreateOr(nullable_structure_result_null, is_null_value);

        return b.CreateInsertValue(nullable_structure_with_result_value, nullable_structure_result_null, {1});
    }

    return compileImpl(builder, arguments, std::move(values));
}

#endif

}<|MERGE_RESOLUTION|>--- conflicted
+++ resolved
@@ -220,23 +220,16 @@
     return res;
 }
 
-ColumnPtr IExecutableFunction::execute(const ColumnsWithTypeAndName & arguments, const DataTypePtr & result_type, size_t input_rows_count, bool dry_run) const
-{
-    ColumnPtr result;
-
-<<<<<<< HEAD
 static void convertSparseColumnsToFull(ColumnsWithTypeAndName & args)
 {
     for (auto & column : args)
         column.column = recursiveRemoveSparse(column.column);
 }
 
-ColumnPtr ExecutableFunctionAdaptor::executeWithoutSparseColumns(const ColumnsWithTypeAndName & arguments, const DataTypePtr & result_type, size_t input_rows_count, bool dry_run) const
-{
-    if (impl->useDefaultImplementationForLowCardinalityColumns())
-=======
+ColumnPtr IExecutableFunction::executeWithoutSparseColumns(const ColumnsWithTypeAndName & arguments, const DataTypePtr & result_type, size_t input_rows_count, bool dry_run) const
+{
+    ColumnPtr result;
     if (useDefaultImplementationForLowCardinalityColumns())
->>>>>>> a82612f8
     {
         ColumnsWithTypeAndName columns_without_low_cardinality = arguments;
 
@@ -276,10 +269,9 @@
     return result;
 }
 
-<<<<<<< HEAD
-ColumnPtr ExecutableFunctionAdaptor::execute(const ColumnsWithTypeAndName & arguments, const DataTypePtr & result_type, size_t input_rows_count, bool dry_run) const
-{
-    if (impl->useDefaultImplementationForSparseColumns())
+ColumnPtr IExecutableFunction::execute(const ColumnsWithTypeAndName & arguments, const DataTypePtr & result_type, size_t input_rows_count, bool dry_run) const
+{
+    if (useDefaultImplementationForSparseColumns())
     {
         size_t num_sparse_columns = 0;
         size_t num_full_columns = 0;
@@ -327,11 +319,11 @@
             if (isColumnConst(*res))
                 return res->cloneResized(input_rows_count);
 
-            /// If default of sparse column was changed after execution of function, convert to full column.
+            /// If default of sparse column is changed after execution of function, convert to full column.
             if (!res->isDefaultAt(0))
             {
                 const auto & offsets_data = assert_cast<const ColumnVector<UInt64> &>(*sparse_offsets).getData();
-                return res->createWithOffsets(offsets_data, input_rows_count, 1);
+                return res->createWithOffsets(offsets_data, input_rows_count, /*shift=*/ 1);
             }
 
             return ColumnSparse::create(res, sparse_offsets, input_rows_count);
@@ -344,10 +336,7 @@
     return executeWithoutSparseColumns(arguments, result_type, input_rows_count, dry_run);
 }
 
-void FunctionOverloadResolverAdaptor::checkNumberOfArguments(size_t number_of_arguments) const
-=======
 void IFunctionOverloadResolver::checkNumberOfArguments(size_t number_of_arguments) const
->>>>>>> a82612f8
 {
     if (isVariadic())
         return;
