--- conflicted
+++ resolved
@@ -158,18 +158,6 @@
     }
 
 private:
-<<<<<<< HEAD
-=======
-    static void resolveAsCountIfAggregateFunction(FunctionNode & function_node, const DataTypePtr & argument_type)
-    {
-        AggregateFunctionProperties properties;
-        auto aggregate_function = AggregateFunctionFactory::instance().get(
-            "countIf", NullsAction::EMPTY, {argument_type}, function_node.getAggregateFunction()->getParameters(), properties);
-
-        function_node.resolveAsAggregateFunction(std::move(aggregate_function));
-    }
->>>>>>> 9d26f8bb
-
     QueryTreeNodePtr getMultiplyFunction(QueryTreeNodePtr left, QueryTreeNodePtr right)
     {
         auto multiply_function_node = std::make_shared<FunctionNode>("multiply");
