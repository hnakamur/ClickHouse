--- conflicted
+++ resolved
@@ -609,19 +609,6 @@
 
     current_path = path_with_info.path;
 
-<<<<<<< HEAD
-=======
-    std::optional<size_t> max_parsing_threads;
-    if (need_only_count)
-        max_parsing_threads = 1;
-
-    input_format = getContext()->getInputFormat(storage->format_name, *read_buf, block_for_format, max_block_size, std::nullopt, max_parsing_threads);
-    input_format->setQueryInfo(query_info, getContext());
-
-    if (need_only_count)
-        input_format->needOnlyCount();
-
->>>>>>> 063c9866
     QueryPipelineBuilder builder;
     std::optional<size_t> num_rows_from_cache = need_only_count && getContext()->getSettingsRef().use_cache_for_count_from_files ? tryGetNumRowsFromCache(path_with_info) : std::nullopt;
     if (num_rows_from_cache)
@@ -636,8 +623,15 @@
     }
     else
     {
-        input_format = getContext()->getInputFormat(storage->format_name, *read_buf, block_for_format, max_block_size, std::nullopt, std::nullopt);
+        std::optional<size_t> max_parsing_threads;
+        if (need_only_count)
+            max_parsing_threads = 1;
+
+        input_format = getContext()->getInputFormat(storage->format_name, *read_buf, block_for_format, max_block_size, std::nullopt, max_parsing_threads);
         input_format->setQueryInfo(query_info, getContext());
+
+        if (need_only_count)
+            input_format->needOnlyCount();
 
         builder.init(Pipe(input_format));
         if (columns_description.hasDefaults())
