#pragma once

#include <Common/Exception.h>
#include <Common/ZooKeeper/Types.h>
#include <common/types.h>
#include <IO/WriteHelpers.h>
#include <Storages/MergeTree/MergeTreeDataPartType.h>
#include <Storages/MergeTree/MergeType.h>
#include <Storages/MergeTree/MergeTreeDataFormatVersion.h>
#include <Disks/IDisk.h>

#include <mutex>
#include <condition_variable>


namespace DB
{

class ReadBuffer;
class WriteBuffer;
class ReplicatedMergeTreeQueue;
struct MergeTreePartInfo;

namespace ErrorCodes
{
    extern const int LOGICAL_ERROR;
}


/// Record about what needs to be done. Only data (you can copy them).
struct ReplicatedMergeTreeLogEntryData
{
    enum Type
    {
        EMPTY,          /// Not used.
        GET_PART,       /// Get the part from another replica.
        ATTACH_PART,    /// Attach the part, possibly from our own replica (if found in /detached folder).
                        /// You may think of it as a GET_PART with some optimisations as they're nearly identical.
        MERGE_PARTS,    /// Merge the parts.
        DROP_RANGE,     /// Delete the parts in the specified partition in the specified number range.
        CLEAR_COLUMN,   /// NOTE: Deprecated. Drop specific column from specified partition.
        CLEAR_INDEX,    /// NOTE: Deprecated. Drop specific index from specified partition.
        REPLACE_RANGE,  /// Drop certain range of partitions and replace them by new ones
        MUTATE_PART,    /// Apply one or several mutations to the part.
        ALTER_METADATA, /// Apply alter modification according to global /metadata and /columns paths
        SYNC_PINNED_PART_UUIDS, /// Synchronization point for ensuring that all replicas have up to date in-memory state.
        CLONE_PART_FROM_SHARD,  /// Clone part from another shard.
    };

    static String typeToString(Type type)
    {
        switch (type)
        {
            case ReplicatedMergeTreeLogEntryData::GET_PART:         return "GET_PART";
            case ReplicatedMergeTreeLogEntryData::ATTACH_PART:      return "ATTACH_PART";
            case ReplicatedMergeTreeLogEntryData::MERGE_PARTS:      return "MERGE_PARTS";
            case ReplicatedMergeTreeLogEntryData::DROP_RANGE:       return "DROP_RANGE";
            case ReplicatedMergeTreeLogEntryData::CLEAR_COLUMN:     return "CLEAR_COLUMN";
            case ReplicatedMergeTreeLogEntryData::CLEAR_INDEX:      return "CLEAR_INDEX";
            case ReplicatedMergeTreeLogEntryData::REPLACE_RANGE:    return "REPLACE_RANGE";
            case ReplicatedMergeTreeLogEntryData::MUTATE_PART:      return "MUTATE_PART";
            case ReplicatedMergeTreeLogEntryData::ALTER_METADATA:   return "ALTER_METADATA";
            case ReplicatedMergeTreeLogEntryData::SYNC_PINNED_PART_UUIDS: return "SYNC_PINNED_PART_UUIDS";
            case ReplicatedMergeTreeLogEntryData::CLONE_PART_FROM_SHARD:  return "CLONE_PART_FROM_SHARD";
            default:
                throw Exception("Unknown log entry type: " + DB::toString<int>(type), ErrorCodes::LOGICAL_ERROR);
        }
    }

    String typeToString() const
    {
        return typeToString(type);
    }

    void writeText(WriteBuffer & out) const;
    void readText(ReadBuffer & in);
    String toString() const;

    String znode_name;

    Type type = EMPTY;
    String source_replica; /// Empty string means that this entry was added to the queue immediately, and not copied from the log.
    String source_shard;

    String part_checksum; /// Part checksum for ATTACH_PART, empty otherwise.

    /// The name of resulting part for GET_PART and MERGE_PARTS
    /// Part range for DROP_RANGE and CLEAR_COLUMN
    String new_part_name;
    MergeTreeDataPartType new_part_type;
    String block_id;                        /// For parts of level zero, the block identifier for deduplication (node name in /blocks/).
    mutable String actual_new_part_name;    /// GET_PART could actually fetch a part covering 'new_part_name'.
    UUID new_part_uuid = UUIDHelpers::Nil;

    Strings source_parts;
    bool deduplicate = false; /// Do deduplicate on merge
    Strings deduplicate_by_columns = {}; // Which columns should be checked for duplicates, empty means 'all' (default).
    MergeType merge_type = MergeType::REGULAR;
    String column_name;
    String index_name;

    /// For DROP_RANGE, true means that the parts need not be deleted, but moved to the `detached` directory.
    bool detach = false;

    /// REPLACE PARTITION FROM command
    struct ReplaceRangeEntry
    {
        String drop_range_part_name;

        String from_database;
        String from_table;
        Strings src_part_names; // as in from_table
        Strings new_part_names;
        Strings part_names_checksums;
        int columns_version;

        void writeText(WriteBuffer & out) const;
        void readText(ReadBuffer & in);

        static bool isMovePartitionOrAttachFrom(const MergeTreePartInfo & drop_range_info);
    };

    std::shared_ptr<ReplaceRangeEntry> replace_range_entry;

    /// ALTER METADATA and MUTATE PART command

    /// Version of metadata which will be set after this alter
    /// Also present in MUTATE_PART command, to track mutations
    /// required for complete alter execution.
    int alter_version = -1; /// May be equal to -1, if it's normal mutation, not metadata update.

    /// only ALTER METADATA command
    /// NOTE It's never used
    bool have_mutation = false; /// If this alter requires additional mutation step, for data update

    String columns_str; /// New columns data corresponding to alter_version
    String metadata_str; /// New metadata corresponding to alter_version

    /// Returns a set of parts that will appear after executing the entry + parts to block
    /// selection of merges. These parts are added to queue.virtual_parts.
<<<<<<< HEAD
    Strings getVirtualPartNames() const
    {
        /// Doesn't produce any part
        if (type == ALTER_METADATA)
            return {};

        /// DROP_RANGE does not add a real part, but we must disable merges in that range
        if (type == DROP_RANGE)
            return {new_part_name};

        /// Return {} because selection of merges in the partition where the column is cleared
        /// should not be blocked (only execution of merges should be blocked).
        if (type == CLEAR_COLUMN || type == CLEAR_INDEX)
            return {};

        if (type == REPLACE_RANGE)
        {
            Strings res = replace_range_entry->new_part_names;
            res.emplace_back(replace_range_entry->drop_range_part_name);
            return res;
        }

        /// Doesn't produce any part.
        if (type == SYNC_PINNED_PART_UUIDS)
            return {};

        /// Doesn't produce any part by itself.
        if (type == CLONE_PART_FROM_SHARD)
            return {};

        return {new_part_name};
    }
=======
    Strings getVirtualPartNames(MergeTreeDataFormatVersion format_version) const;
>>>>>>> cce0030d

    /// Returns set of parts that denote the block number ranges that should be blocked during the entry execution.
    /// These parts are added to future_parts.
    Strings getBlockingPartNames(MergeTreeDataFormatVersion format_version) const
    {
        Strings res = getVirtualPartNames(format_version);

        if (type == CLEAR_COLUMN)
            res.emplace_back(new_part_name);

        return res;
    }

    /// Access under queue_mutex, see ReplicatedMergeTreeQueue.
    bool currently_executing = false;    /// Whether the action is executing now.
    bool removed_by_other_entry = false;
    /// These several fields are informational only (for viewing by the user using system tables).
    /// Access under queue_mutex, see ReplicatedMergeTreeQueue.
    size_t num_tries = 0;                 /// The number of attempts to perform the action (since the server started, including the running one).
    std::exception_ptr exception;         /// The last exception, in the case of an unsuccessful attempt to perform the action.
    time_t last_attempt_time = 0;         /// The time at which the last attempt was attempted to complete the action.
    size_t num_postponed = 0;             /// The number of times the action was postponed.
    String postpone_reason;               /// The reason why the action was postponed, if it was postponed.
    time_t last_postpone_time = 0;        /// The time of the last time the action was postponed.

    /// Creation time or the time to copy from the general log to the queue of a particular replica.
    time_t create_time = 0;

    /// The quorum value (for GET_PART) is a non-zero value when the quorum write is enabled.
    size_t quorum = 0;

    /// If this MUTATE_PART entry caused by alter(modify/drop) query.
    bool isAlterMutation() const
    {
        return type == MUTATE_PART && alter_version != -1;
    }
};


struct ReplicatedMergeTreeLogEntry : public ReplicatedMergeTreeLogEntryData, std::enable_shared_from_this<ReplicatedMergeTreeLogEntry>
{
    using Ptr = std::shared_ptr<ReplicatedMergeTreeLogEntry>;

    std::condition_variable execution_complete; /// Awake when currently_executing becomes false.

    static Ptr parse(const String & s, const Coordination::Stat & stat);
};

using ReplicatedMergeTreeLogEntryPtr = std::shared_ptr<ReplicatedMergeTreeLogEntry>;


}<|MERGE_RESOLUTION|>--- conflicted
+++ resolved
@@ -138,42 +138,7 @@
 
     /// Returns a set of parts that will appear after executing the entry + parts to block
     /// selection of merges. These parts are added to queue.virtual_parts.
-<<<<<<< HEAD
-    Strings getVirtualPartNames() const
-    {
-        /// Doesn't produce any part
-        if (type == ALTER_METADATA)
-            return {};
-
-        /// DROP_RANGE does not add a real part, but we must disable merges in that range
-        if (type == DROP_RANGE)
-            return {new_part_name};
-
-        /// Return {} because selection of merges in the partition where the column is cleared
-        /// should not be blocked (only execution of merges should be blocked).
-        if (type == CLEAR_COLUMN || type == CLEAR_INDEX)
-            return {};
-
-        if (type == REPLACE_RANGE)
-        {
-            Strings res = replace_range_entry->new_part_names;
-            res.emplace_back(replace_range_entry->drop_range_part_name);
-            return res;
-        }
-
-        /// Doesn't produce any part.
-        if (type == SYNC_PINNED_PART_UUIDS)
-            return {};
-
-        /// Doesn't produce any part by itself.
-        if (type == CLONE_PART_FROM_SHARD)
-            return {};
-
-        return {new_part_name};
-    }
-=======
     Strings getVirtualPartNames(MergeTreeDataFormatVersion format_version) const;
->>>>>>> cce0030d
 
     /// Returns set of parts that denote the block number ranges that should be blocked during the entry execution.
     /// These parts are added to future_parts.
