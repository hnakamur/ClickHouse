--- conflicted
+++ resolved
@@ -19,11 +19,8 @@
 #include <Functions/IFunction.h>
 #include <Functions/geometryConverters.h>
 #include <Common/FieldVisitorToString.h>
-<<<<<<< HEAD
+#include <Common/HilbertUtils.h>
 #include <Common/FieldVisitorConvertToNumber.h>
-=======
-#include <Common/HilbertUtils.h>
->>>>>>> 64a97632
 #include <Common/MortonUtils.h>
 #include <Common/typeid_cast.h>
 #include <DataTypes/DataTypeTuple.h>
@@ -1867,7 +1864,6 @@
         if (atom_map.find(func_name) == std::end(atom_map))
             return false;
 
-<<<<<<< HEAD
         auto analyze_point_in_polygon = [&, this]() -> bool
         {
             /// pointInPolygon((x, y), [(0, 0), (8, 4), (5, 8), (0, 2)])
@@ -1918,12 +1914,10 @@
             return atom_it->second(out, const_value);
         };
 
-=======
         if (always_relaxed_atom_functions.contains(func_name))
             relaxed = true;
 
         bool allow_constant_transformation = !no_relaxed_atom_functions.contains(func_name);
->>>>>>> 64a97632
         if (num_args == 1)
         {
             if (!(isKeyPossiblyWrappedByMonotonicFunctions(
@@ -3270,7 +3264,6 @@
 String KeyCondition::RPNElement::toString() const
 {
     if (argument_num_of_space_filling_curve)
-<<<<<<< HEAD
         return toString(fmt::format("argument {} of column {}", *argument_num_of_space_filling_curve, key_column), false);
     else if (point_in_polygon_column_description)
     {
@@ -3281,9 +3274,6 @@
                 point_in_polygon_column_description->key_columns[1]),
             false);
     }
-=======
-        return toString(fmt::format("argument {} of column {}", *argument_num_of_space_filling_curve, key_column), true);
->>>>>>> 64a97632
     else
         return toString(fmt::format("column {}", key_column), true);
 }
