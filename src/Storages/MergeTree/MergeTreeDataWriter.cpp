--- conflicted
+++ resolved
@@ -444,15 +444,9 @@
     auto compression_codec = data.getContext()->chooseCompressionCodec(0, 0);
 
     const auto & index_factory = MergeTreeIndexFactory::instance();
-<<<<<<< HEAD
     auto out = std::make_unique<MergedBlockOutputStream>(new_data_part, data_part_storage_builder, metadata_snapshot, columns,
-        index_factory.getMany(metadata_snapshot->getSecondaryIndices()), compression_codec);
-=======
-    auto out = std::make_unique<MergedBlockOutputStream>(new_data_part, metadata_snapshot, columns,
         index_factory.getMany(metadata_snapshot->getSecondaryIndices()), compression_codec,
         context->getCurrentTransaction(), false, false, context->getWriteSettings());
-
->>>>>>> e0517510
 
     out->writeWithPermutation(block, perm_ptr);
 
@@ -604,9 +598,9 @@
 }
 
 MergeTreeDataWriter::TemporaryPart MergeTreeDataWriter::writeProjectionPart(
-    MergeTreeData & data, 
-    Poco::Logger * log, 
-    Block block, 
+    MergeTreeData & data,
+    Poco::Logger * log,
+    Block block,
     const ProjectionDescription & projection,
     const DataPartStorageBuilderPtr & data_part_storage_builder,
     const IMergeTreeDataPart * parent_part)
