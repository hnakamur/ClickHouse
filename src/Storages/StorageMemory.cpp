--- conflicted
+++ resolved
@@ -38,13 +38,7 @@
         std::shared_ptr<std::atomic<size_t>> parallel_execution_index_,
         InitializerFunc initializer_func_ = {})
         : SourceWithProgress(metadata_snapshot->getSampleBlockForColumns(column_names_, storage.getVirtuals(), storage.getStorageID()))
-<<<<<<< HEAD
         , column_names_and_types(metadata_snapshot->getColumns().getAllWithSubcolumns().addTypes(std::move(column_names_)))
-        , current_it(first_)
-        , num_blocks(num_blocks_)
-=======
-        , column_names(std::move(column_names_))
->>>>>>> a77acd5a
         , data(data_)
         , parallel_execution_index(parallel_execution_index_)
         , initializer_func(std::move(initializer_func_))
@@ -67,13 +61,9 @@
         if (current_index >= data->size())
         {
             return {};
-<<<<<<< HEAD
-        const Block & src = *current_it;
-=======
         }
 
         const Block & src = (*data)[current_index];
->>>>>>> a77acd5a
         Columns columns;
         columns.reserve(columns.size());
 
@@ -91,12 +81,6 @@
     }
 
 private:
-<<<<<<< HEAD
-    NamesAndTypesList column_names_and_types;
-    BlocksList::const_iterator current_it;
-    size_t num_blocks;
-    size_t current_block_idx = 0;
-=======
     size_t getAndIncrementExecutionIndex()
     {
         if (parallel_execution_index)
@@ -108,9 +92,8 @@
             return execution_index++;
         }
     }
->>>>>>> a77acd5a
-
-    const Names column_names;
+
+    const NamesAndTypesList column_names_and_types;
     size_t execution_index = 0;
     std::shared_ptr<const Blocks> data;
     std::shared_ptr<std::atomic<size_t>> parallel_execution_index;
