--- conflicted
+++ resolved
@@ -966,57 +966,6 @@
     return {};
 }
 
-<<<<<<< HEAD
-=======
-bool StorageMergeTree::mutateSelectedPart(const StorageMetadataPtr & metadata_snapshot, MergeMutateSelectedEntry & merge_mutate_entry, TableLockHolder & table_lock_holder)
-{
-    auto & future_part = merge_mutate_entry.future_part;
-
-    const Settings & settings = getContext()->getSettingsRef();
-    auto merge_list_entry = getContext()->getMergeList().insert(
-        getStorageID(), future_part,
-        settings.memory_profiler_step,
-        settings.memory_profiler_sample_probability,
-        settings.max_untracked_memory);
-    Stopwatch stopwatch;
-    MutableDataPartPtr new_part;
-
-    auto write_part_log = [&] (const ExecutionStatus & execution_status)
-    {
-        writePartLog(
-            PartLogElement::MUTATE_PART,
-            execution_status,
-            stopwatch.elapsed(),
-            future_part->name,
-            new_part,
-            future_part->parts,
-            merge_list_entry.get());
-    };
-
-    try
-    {
-        auto task = merger_mutator.mutatePartToTemporaryPart(
-            future_part, metadata_snapshot, merge_mutate_entry.commands, merge_list_entry.get(),
-            time(nullptr), getContext(), merge_mutate_entry.tagger->reserved_space, table_lock_holder);
-
-        new_part = executeHere(task);
-
-        renameTempPartAndReplace(new_part);
-
-        updateMutationEntriesErrors(future_part, true, "");
-        write_part_log({});
-    }
-    catch (...)
-    {
-        updateMutationEntriesErrors(future_part, false, getCurrentExceptionMessage(false));
-        write_part_log(ExecutionStatus::fromCurrentException());
-        throw;
-    }
-
-    return true;
-}
-
->>>>>>> a9e357aa
 bool StorageMergeTree::scheduleDataProcessingJob(BackgroundJobsAssignee & assignee) //-V657
 {
     if (shutdown_called)
