#include <Common/MemoryTracker.h>
#include <Common/CurrentThread.h>

#include <Common/CurrentMemoryTracker.h>


#ifdef MEMORY_TRACKER_DEBUG_CHECKS
thread_local bool memory_tracker_always_throw_logical_error_on_allocation = false;
#endif

namespace DB
{
namespace ErrorCodes
{
    extern const int LOGICAL_ERROR;
}
}

namespace
{

MemoryTracker * getMemoryTracker()
{
    if (auto * thread_memory_tracker = DB::CurrentThread::getMemoryTracker())
        return thread_memory_tracker;

    /// Once the main thread is initialized,
    /// total_memory_tracker is initialized too.
    /// And can be used, since MainThreadStatus is required for profiling.
    if (DB::MainThreadStatus::get())
        return &total_memory_tracker;

    return nullptr;
}

}

using DB::current_thread;

void CurrentMemoryTracker::allocImpl(Int64 size, bool throw_if_memory_exceeded)
{
<<<<<<< HEAD
    AllocationTrace allocImpl(Int64 size, bool throw_if_memory_exceeded)
=======
#ifdef MEMORY_TRACKER_DEBUG_CHECKS
    if (unlikely(memory_tracker_always_throw_logical_error_on_allocation))
>>>>>>> fdd2db4a
    {
        memory_tracker_always_throw_logical_error_on_allocation = false;
        throw DB::Exception(DB::ErrorCodes::LOGICAL_ERROR, "Memory tracker: allocations not allowed.");
    }
#endif

    if (auto * memory_tracker = getMemoryTracker())
    {
        if (current_thread)
        {
<<<<<<< HEAD
            if (current_thread)
            {
                current_thread->untracked_memory += size;

                if (current_thread->untracked_memory > current_thread->untracked_memory_limit)
                {
                    /// Zero untracked before track. If tracker throws out-of-limit we would be able to alloc up to untracked_memory_limit bytes
                    /// more. It could be useful to enlarge Exception message in rethrow logic.
                    Int64 tmp = current_thread->untracked_memory;
                    current_thread->untracked_memory = 0;
                    return memory_tracker->allocImpl(tmp, throw_if_memory_exceeded);
                }
            }
            /// total_memory_tracker only, ignore untracked_memory
            else
            {
                return memory_tracker->allocImpl(size, throw_if_memory_exceeded);
=======
            current_thread->untracked_memory += size;

            if (current_thread->untracked_memory > current_thread->untracked_memory_limit)
            {
                /// Zero untracked before track. If tracker throws out-of-limit we would be able to alloc up to untracked_memory_limit bytes
                /// more. It could be useful to enlarge Exception message in rethrow logic.
                Int64 tmp = current_thread->untracked_memory;
                current_thread->untracked_memory = 0;
                memory_tracker->allocImpl(tmp, throw_if_memory_exceeded);
>>>>>>> fdd2db4a
            }

            return AllocationTrace(memory_tracker->getSampleProbabilityTotal());
        }
<<<<<<< HEAD

        return AllocationTrace(0);
=======
        /// total_memory_tracker only, ignore untracked_memory
        else
        {
            memory_tracker->allocImpl(size, throw_if_memory_exceeded);
        }
>>>>>>> fdd2db4a
    }
}

void CurrentMemoryTracker::check()
{
    if (auto * memory_tracker = getMemoryTracker())
        std::ignore = memory_tracker->allocImpl(0, true);
}

<<<<<<< HEAD
AllocationTrace alloc(Int64 size)
=======
void CurrentMemoryTracker::alloc(Int64 size)
>>>>>>> fdd2db4a
{
    bool throw_if_memory_exceeded = true;
    return allocImpl(size, throw_if_memory_exceeded);
}

<<<<<<< HEAD
AllocationTrace allocNoThrow(Int64 size)
=======
void CurrentMemoryTracker::allocNoThrow(Int64 size)
>>>>>>> fdd2db4a
{
    bool throw_if_memory_exceeded = false;
    return allocImpl(size, throw_if_memory_exceeded);
}

<<<<<<< HEAD
AllocationTrace realloc(Int64 old_size, Int64 new_size)
=======
void CurrentMemoryTracker::realloc(Int64 old_size, Int64 new_size)
>>>>>>> fdd2db4a
{
    Int64 addition = new_size - old_size;
    return addition > 0 ? alloc(addition) : free(-addition);
}

<<<<<<< HEAD
AllocationTrace free(Int64 size)
=======
void CurrentMemoryTracker::free(Int64 size)
>>>>>>> fdd2db4a
{
    if (auto * memory_tracker = getMemoryTracker())
    {
        if (current_thread)
        {
            current_thread->untracked_memory -= size;
            if (current_thread->untracked_memory < -current_thread->untracked_memory_limit)
            {
                Int64 untracked_memory = current_thread->untracked_memory;
                current_thread->untracked_memory = 0;
                return memory_tracker->free(-untracked_memory);
            }
        }
        /// total_memory_tracker only, ignore untracked_memory
        else
        {
            return memory_tracker->free(size);
        }

        return AllocationTrace(memory_tracker->getSampleProbabilityTotal());
    }

    return AllocationTrace(0);
}
<|MERGE_RESOLUTION|>--- conflicted
+++ resolved
@@ -37,14 +37,10 @@
 
 using DB::current_thread;
 
-void CurrentMemoryTracker::allocImpl(Int64 size, bool throw_if_memory_exceeded)
+AllocationTrace CurrentMemoryTracker::allocImpl(Int64 size, bool throw_if_memory_exceeded)
 {
-<<<<<<< HEAD
-    AllocationTrace allocImpl(Int64 size, bool throw_if_memory_exceeded)
-=======
 #ifdef MEMORY_TRACKER_DEBUG_CHECKS
     if (unlikely(memory_tracker_always_throw_logical_error_on_allocation))
->>>>>>> fdd2db4a
     {
         memory_tracker_always_throw_logical_error_on_allocation = false;
         throw DB::Exception(DB::ErrorCodes::LOGICAL_ERROR, "Memory tracker: allocations not allowed.");
@@ -55,25 +51,6 @@
     {
         if (current_thread)
         {
-<<<<<<< HEAD
-            if (current_thread)
-            {
-                current_thread->untracked_memory += size;
-
-                if (current_thread->untracked_memory > current_thread->untracked_memory_limit)
-                {
-                    /// Zero untracked before track. If tracker throws out-of-limit we would be able to alloc up to untracked_memory_limit bytes
-                    /// more. It could be useful to enlarge Exception message in rethrow logic.
-                    Int64 tmp = current_thread->untracked_memory;
-                    current_thread->untracked_memory = 0;
-                    return memory_tracker->allocImpl(tmp, throw_if_memory_exceeded);
-                }
-            }
-            /// total_memory_tracker only, ignore untracked_memory
-            else
-            {
-                return memory_tracker->allocImpl(size, throw_if_memory_exceeded);
-=======
             current_thread->untracked_memory += size;
 
             if (current_thread->untracked_memory > current_thread->untracked_memory_limit)
@@ -82,23 +59,19 @@
                 /// more. It could be useful to enlarge Exception message in rethrow logic.
                 Int64 tmp = current_thread->untracked_memory;
                 current_thread->untracked_memory = 0;
-                memory_tracker->allocImpl(tmp, throw_if_memory_exceeded);
->>>>>>> fdd2db4a
+                return memory_tracker->allocImpl(tmp, throw_if_memory_exceeded);
             }
-
-            return AllocationTrace(memory_tracker->getSampleProbabilityTotal());
         }
-<<<<<<< HEAD
-
-        return AllocationTrace(0);
-=======
         /// total_memory_tracker only, ignore untracked_memory
         else
         {
-            memory_tracker->allocImpl(size, throw_if_memory_exceeded);
+            return memory_tracker->allocImpl(size, throw_if_memory_exceeded);
         }
->>>>>>> fdd2db4a
+
+        return AllocationTrace(memory_tracker->getSampleProbabilityTotal());
     }
+
+    return AllocationTrace(0);
 }
 
 void CurrentMemoryTracker::check()
@@ -107,41 +80,25 @@
         std::ignore = memory_tracker->allocImpl(0, true);
 }
 
-<<<<<<< HEAD
-AllocationTrace alloc(Int64 size)
-=======
-void CurrentMemoryTracker::alloc(Int64 size)
->>>>>>> fdd2db4a
+AllocationTrace CurrentMemoryTracker::alloc(Int64 size)
 {
     bool throw_if_memory_exceeded = true;
     return allocImpl(size, throw_if_memory_exceeded);
 }
 
-<<<<<<< HEAD
-AllocationTrace allocNoThrow(Int64 size)
-=======
-void CurrentMemoryTracker::allocNoThrow(Int64 size)
->>>>>>> fdd2db4a
+AllocationTrace CurrentMemoryTracker::allocNoThrow(Int64 size)
 {
     bool throw_if_memory_exceeded = false;
     return allocImpl(size, throw_if_memory_exceeded);
 }
 
-<<<<<<< HEAD
-AllocationTrace realloc(Int64 old_size, Int64 new_size)
-=======
-void CurrentMemoryTracker::realloc(Int64 old_size, Int64 new_size)
->>>>>>> fdd2db4a
+AllocationTrace CurrentMemoryTracker::realloc(Int64 old_size, Int64 new_size)
 {
     Int64 addition = new_size - old_size;
     return addition > 0 ? alloc(addition) : free(-addition);
 }
 
-<<<<<<< HEAD
-AllocationTrace free(Int64 size)
-=======
-void CurrentMemoryTracker::free(Int64 size)
->>>>>>> fdd2db4a
+AllocationTrace CurrentMemoryTracker::free(Int64 size)
 {
     if (auto * memory_tracker = getMemoryTracker())
     {
