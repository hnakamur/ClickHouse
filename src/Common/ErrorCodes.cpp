--- conflicted
+++ resolved
@@ -539,11 +539,8 @@
     M(570, DATA_TYPE_INCOMPATIBLE_WITH_PROTOBUF_FIELD) \
     M(571, DATABASE_REPLICATION_FAILED) \
     M(572, TOO_MANY_QUERY_PLAN_OPTIMIZATIONS) \
-<<<<<<< HEAD
-    M(573, UNKNOWN_SNAPSHOT) \
-=======
     M(573, EPOLL_ERROR) \
->>>>>>> e8df9971
+    M(574, UNKNOWN_SNAPSHOT) \
     \
     M(999, KEEPER_EXCEPTION) \
     M(1000, POCO_EXCEPTION) \
