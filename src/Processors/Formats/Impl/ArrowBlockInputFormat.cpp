--- conflicted
+++ resolved
@@ -157,13 +157,9 @@
         "Arrow",
         format_settings.arrow.allow_missing_columns,
         format_settings.null_as_default,
-<<<<<<< HEAD
+        format_settings.date_time_overflow_behavior,
         format_settings.arrow.case_insensitive_column_matching,
         stream);
-=======
-        format_settings.date_time_overflow_behavior,
-        format_settings.arrow.case_insensitive_column_matching);
->>>>>>> 58824fb0
 
     if (stream)
         record_batch_total = -1;
