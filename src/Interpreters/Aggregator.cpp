--- conflicted
+++ resolved
@@ -1006,7 +1006,6 @@
     bool all_keys_are_const,
     AggregateDataPtr overflow_row) const
 {
-    bool use_compiled_functions = false;
     if (!no_more_keys)
     {
         /// Prefetching doesn't make sense for small hash tables, because they fit in caches entirely.
@@ -1014,7 +1013,6 @@
             && (method.data.getBufferSizeInBytes() > min_bytes_for_prefetch);
 
 #if USE_EMBEDDED_COMPILER
-<<<<<<< HEAD
         if (compiled_aggregate_functions_holder && !hasSparseArguments(aggregate_instructions))
         {
             if (prefetch)
@@ -1042,49 +1040,6 @@
 }
 
 template <bool prefetch, typename Method, typename State>
-=======
-        use_compiled_functions = compiled_aggregate_functions_holder && !hasSparseArguments(aggregate_instructions);
-#endif
-        if (prefetch)
-            executeImplBatch<false, true>(
-                method,
-                state,
-                aggregates_pool,
-                row_begin,
-                row_end,
-                aggregate_instructions,
-                all_keys_are_const,
-                use_compiled_functions,
-                overflow_row);
-        else
-            executeImplBatch<false, false>(
-                method,
-                state,
-                aggregates_pool,
-                row_begin,
-                row_end,
-                aggregate_instructions,
-                all_keys_are_const,
-                use_compiled_functions,
-                overflow_row);
-    }
-    else
-    {
-        executeImplBatch<true, false>(
-            method,
-            state,
-            aggregates_pool,
-            row_begin,
-            row_end,
-            aggregate_instructions,
-            all_keys_are_const,
-            use_compiled_functions,
-            overflow_row);
-    }
-}
-
-template <bool no_more_keys, bool prefetch, typename Method, typename State>
->>>>>>> c2506b03
 void NO_INLINE Aggregator::executeImplBatch(
     Method & method,
     State & state,
@@ -1094,11 +1049,7 @@
     AggregateFunctionInstruction * aggregate_instructions,
     bool no_more_keys,
     bool all_keys_are_const,
-<<<<<<< HEAD
-    bool use_compiled_functions,
-=======
     bool use_compiled_functions [[maybe_unused]],
->>>>>>> c2506b03
     AggregateDataPtr overflow_row) const
 {
     using KeyHolder = decltype(state.getKeyHolder(0, std::declval<Arena &>()));
@@ -1242,24 +1193,6 @@
                         static constexpr bool skip_compiled_aggregate_functions = true;
                         createAggregateStates<skip_compiled_aggregate_functions>(aggregate_data);
                     }
-<<<<<<< HEAD
-
-#if defined(MEMORY_SANITIZER)
-
-                    /// We compile only functions that do not allocate some data in Arena. Only store necessary state in AggregateData place.
-                    for (size_t aggregate_function_index = 0; aggregate_function_index < aggregate_functions.size();
-                         ++aggregate_function_index)
-                    {
-                        if (!is_aggregate_function_compiled[aggregate_function_index])
-                            continue;
-
-                        auto aggregate_data_with_offset = aggregate_data + offsets_of_aggregate_states[aggregate_function_index];
-                        auto data_size = params.aggregates[aggregate_function_index].function->sizeOfData();
-                        __msan_unpoison(aggregate_data_with_offset, data_size);
-                    }
-#endif
-=======
->>>>>>> c2506b03
                 }
                 else
 #endif
@@ -1350,14 +1283,8 @@
     for (size_t i = 0; i < aggregate_functions.size(); ++i)
     {
 #if USE_EMBEDDED_COMPILER
-<<<<<<< HEAD
-        if (use_compiled_functions)
-            if (is_aggregate_function_compiled[i])
-                continue;
-=======
         if (use_compiled_functions && is_aggregate_function_compiled[i])
             continue;
->>>>>>> c2506b03
 #endif
 
         AggregateFunctionInstruction * inst = aggregate_instructions + i;
@@ -1377,11 +1304,7 @@
     size_t row_end,
     AggregateFunctionInstruction * aggregate_instructions,
     Arena * arena,
-<<<<<<< HEAD
-    bool use_compiled_functions) const
-=======
     bool use_compiled_functions [[maybe_unused]]) const
->>>>>>> c2506b03
 {
     if (row_begin == row_end)
         return;
@@ -1415,14 +1338,8 @@
     {
         AggregateFunctionInstruction * inst = aggregate_instructions + i;
 #if USE_EMBEDDED_COMPILER
-<<<<<<< HEAD
-        if (use_compiled_functions)
-            if (is_aggregate_function_compiled[i])
-                continue;
-=======
         if (use_compiled_functions && is_aggregate_function_compiled[i])
             continue;
->>>>>>> c2506b03
 #endif
         addBatchSinglePlace(row_begin, row_end, inst, res + inst->state_offset, arena);
     }
@@ -1682,18 +1599,6 @@
     if (result.type == AggregatedDataVariants::Type::without_key)
     {
         /// TODO: Enable compilation after investigation
-<<<<<<< HEAD
-// #if USE_EMBEDDED_COMPILER
-//         if (compiled_aggregate_functions_holder)
-//         {
-//             executeWithoutKeyImpl(result.without_key, row_begin, row_end, aggregate_functions_instructions.data(), result.aggregates_pool,true);
-//         }
-//         else
-// #endif
-        {
-            executeWithoutKeyImpl(result.without_key, row_begin, row_end, aggregate_functions_instructions.data(), result.aggregates_pool, false);
-        }
-=======
         bool use_compiled_functions = false;
         executeWithoutKeyImpl(
             result.without_key,
@@ -1702,7 +1607,6 @@
             aggregate_functions_instructions.data(),
             result.aggregates_pool,
             use_compiled_functions);
->>>>>>> c2506b03
     }
     else
     {
@@ -1957,7 +1861,6 @@
         auto && out_cols = prepareOutputBlockColumns(params, aggregate_functions, getHeader(final), aggregates_pools, final, rows);
         return {finalizeBlock(params, getHeader(final), std::move(out_cols), final, rows)};
     }
-<<<<<<< HEAD
     ConvertToBlockResVariant res;
     if (final)
     {
@@ -1972,18 +1875,6 @@
         {
             res = convertToBlockImplFinal<Method>(method, data, arena, aggregates_pools, false, return_single_block);
         }
-=======
-
-    ConvertToBlockRes<return_single_block> res;
-
-    bool use_compiled_functions = false;
-    if (final)
-    {
-#if USE_EMBEDDED_COMPILER
-        use_compiled_functions = compiled_aggregate_functions_holder != nullptr && !Method::low_cardinality_optimization;
-#endif
-        res = convertToBlockImplFinal<Method, return_single_block>(method, data, arena, aggregates_pools, use_compiled_functions, rows);
->>>>>>> c2506b03
     }
     else
     {
@@ -2154,10 +2045,6 @@
     return finalizeBlock(params, getHeader(/* final */ true), std::move(out_cols), /* final */ true, places.size());
 }
 
-<<<<<<< HEAD
-// template <typename Method, bool use_compiled_functions, bool return_single_block, typename Table>
-// Aggregator::ConvertToBlockRes<return_single_block> NO_INLINE
-// Aggregator::convertToBlockImplFinal(Method & method, Table & data, Arena * arena, Arenas & aggregates_pools, size_t) const
 template <typename Method, typename Table>
 Aggregator::ConvertToBlockResVariant Aggregator::convertToBlockImplFinal(
     Method & method,
@@ -2166,11 +2053,6 @@
     Arenas & aggregates_pools,
     bool use_compiled_functions,
     bool return_single_block) const
-=======
-template <typename Method, bool return_single_block, typename Table>
-Aggregator::ConvertToBlockRes<return_single_block> NO_INLINE Aggregator::convertToBlockImplFinal(
-    Method & method, Table & data, Arena * arena, Arenas & aggregates_pools, bool use_compiled_functions [[maybe_unused]], size_t) const
->>>>>>> c2506b03
 {
     /// +1 for nullKeyData, if `data` doesn't have it - not a problem, just some memory for one excessive row will be preallocated
     const size_t max_block_size = (return_single_block ? data.size() : std::min(params.max_block_size, data.size())) + 1;
@@ -2242,15 +2124,7 @@
 
                 if (places.size() >= max_block_size)
                 {
-<<<<<<< HEAD
-                    if (use_compiled_functions)
-                        blocks.emplace_back(insertResultsIntoColumns<true>(places, std::move(out_cols.value()), arena, has_null_key_data));
-                    else
-                        blocks.emplace_back(insertResultsIntoColumns<false>(places, std::move(out_cols.value()), arena, has_null_key_data));
-=======
-                    res.emplace_back(
-                        insertResultsIntoColumns(places, std::move(out_cols.value()), arena, has_null_key_data, use_compiled_functions));
->>>>>>> c2506b03
+                    blocks.emplace_back(insertResultsIntoColumns(places, std::move(out_cols.value()), arena, has_null_key_data, use_compiled_functions));
                     places.clear();
                     out_cols.reset();
                     has_null_key_data = false;
@@ -2260,31 +2134,15 @@
 
     if (return_single_block)
     {
-<<<<<<< HEAD
-        if (use_compiled_functions)
-            return insertResultsIntoColumns<true>(places, std::move(out_cols.value()), arena, has_null_key_data);
-        else
-            return insertResultsIntoColumns<false>(places, std::move(out_cols.value()), arena, has_null_key_data);
-=======
         return insertResultsIntoColumns(places, std::move(out_cols.value()), arena, has_null_key_data, use_compiled_functions);
->>>>>>> c2506b03
     }
     else
     {
         if (out_cols.has_value())
-<<<<<<< HEAD
-        {
-            if (use_compiled_functions)
-                blocks.emplace_back(insertResultsIntoColumns<true>(places, std::move(out_cols.value()), arena, has_null_key_data));
-            else
-                blocks.emplace_back(insertResultsIntoColumns<false>(places, std::move(out_cols.value()), arena, has_null_key_data));
+        {
+            blocks.emplace_back(insertResultsIntoColumns(places, std::move(out_cols.value()), arena, has_null_key_data, use_compiled_functions));
         }
         return blocks;
-=======
-            res.emplace_back(
-                insertResultsIntoColumns(places, std::move(out_cols.value()), arena, has_null_key_data, use_compiled_functions));
-        return res;
->>>>>>> c2506b03
     }
 }
 
@@ -2697,14 +2555,8 @@
     }
 }
 
-<<<<<<< HEAD
 template <typename Method, typename Table>
 void NO_INLINE Aggregator::mergeDataImpl(Table & table_dst, Table & table_src, Arena * arena, bool use_compiled_functions, bool prefetch) const
-=======
-template <typename Method, bool prefetch, typename Table>
-void NO_INLINE
-Aggregator::mergeDataImpl(Table & table_dst, Table & table_src, Arena * arena, bool use_compiled_functions [[maybe_unused]]) const
->>>>>>> c2506b03
 {
     if constexpr (Method::low_cardinality_optimization || Method::one_key_nullable_optimization)
         mergeDataNullKey<Method, Table>(table_dst, table_src, arena);
@@ -2884,9 +2736,7 @@
 
         if (!no_more_keys)
         {
-            bool use_compiled_functions = false;
 #if USE_EMBEDDED_COMPILER
-<<<<<<< HEAD
             if (compiled_aggregate_functions_holder)
             {
                 mergeDataImpl<Method>(
@@ -2898,16 +2748,6 @@
                 mergeDataImpl<Method>(
                     getDataVariant<Method>(*res).data, getDataVariant<Method>(current).data, res->aggregates_pool, false, prefetch);
             }
-=======
-            use_compiled_functions = compiled_aggregate_functions_holder != nullptr;
-#endif
-            if (prefetch)
-                mergeDataImpl<Method, true>(
-                    getDataVariant<Method>(*res).data, getDataVariant<Method>(current).data, res->aggregates_pool, use_compiled_functions);
-            else
-                mergeDataImpl<Method, false>(
-                    getDataVariant<Method>(*res).data, getDataVariant<Method>(current).data, res->aggregates_pool, use_compiled_functions);
->>>>>>> c2506b03
         }
         else if (res->without_key)
         {
@@ -2952,9 +2792,7 @@
             return;
 
         AggregatedDataVariants & current = *data[result_num];
-        bool use_compiled_functions = false;
 #if USE_EMBEDDED_COMPILER
-<<<<<<< HEAD
         if (compiled_aggregate_functions_holder)
         {
             mergeDataImpl<Method>(
@@ -2970,22 +2808,6 @@
                 false,
                 prefetch);
         }
-=======
-        use_compiled_functions = compiled_aggregate_functions_holder != nullptr;
-#endif
-        if (prefetch)
-            mergeDataImpl<Method, true>(
-                getDataVariant<Method>(*res).data.impls[bucket],
-                getDataVariant<Method>(current).data.impls[bucket],
-                arena,
-                use_compiled_functions);
-        else
-            mergeDataImpl<Method, false>(
-                getDataVariant<Method>(*res).data.impls[bucket],
-                getDataVariant<Method>(current).data.impls[bucket],
-                arena,
-                use_compiled_functions);
->>>>>>> c2506b03
     }
 }
 
