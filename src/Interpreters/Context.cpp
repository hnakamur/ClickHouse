#include <map>
#include <set>
#include <optional>
#include <memory>
#include <Poco/Mutex.h>
#include <Poco/UUID.h>
#include <Poco/Net/IPAddress.h>
#include <Poco/Util/Application.h>
#include <Common/Macros.h>
#include <Common/escapeForFileName.h>
#include <Common/setThreadName.h>
#include <Common/Stopwatch.h>
#include <Common/formatReadable.h>
#include <Common/thread_local_rng.h>
#include <Compression/ICompressionCodec.h>
#include <Core/BackgroundSchedulePool.h>
#include <Formats/FormatFactory.h>
#include <Databases/IDatabase.h>
#include <Storages/IStorage.h>
#include <Storages/MarkCache.h>
#include <Storages/MergeTree/BackgroundProcessingPool.h>
#include <Storages/MergeTree/MergeList.h>
#include <Storages/MergeTree/MergeTreeSettings.h>
#include <Storages/CompressionCodecSelector.h>
#include <Storages/StorageS3Settings.h>
#include <Storages/LiveView/TemporaryLiveViewCleaner.h>
#include <Disks/DiskLocal.h>
#include <TableFunctions/TableFunctionFactory.h>
#include <Interpreters/ActionLocksManager.h>
#include <Core/Settings.h>
#include <Access/AccessControlManager.h>
#include <Access/ContextAccess.h>
#include <Access/EnabledRolesInfo.h>
#include <Access/EnabledRowPolicies.h>
#include <Access/QuotaUsage.h>
#include <Access/User.h>
#include <Access/SettingsProfile.h>
#include <Access/SettingsConstraints.h>
#include <Interpreters/ExpressionJIT.h>
#include <Dictionaries/Embedded/GeoDictionariesLoader.h>
#include <Interpreters/EmbeddedDictionaries.h>
#include <Interpreters/ExternalDictionariesLoader.h>
#include <Interpreters/ExternalModelsLoader.h>
#include <Interpreters/ExpressionActions.h>
#include <Interpreters/ProcessList.h>
#include <Interpreters/Cluster.h>
#include <Interpreters/InterserverIOHandler.h>
#include <Interpreters/SystemLog.h>
#include <Interpreters/Context.h>
#include <Interpreters/DDLWorker.h>
#include <Common/DNSResolver.h>
#include <IO/ReadBufferFromFile.h>
#include <IO/UncompressedCache.h>
#include <Parsers/ASTCreateQuery.h>
#include <Parsers/ParserCreateQuery.h>
#include <Parsers/parseQuery.h>
#include <Common/StackTrace.h>
#include <Common/Config/ConfigProcessor.h>
#include <Common/ZooKeeper/ZooKeeper.h>
#include <Common/ShellCommand.h>
#include <Common/TraceCollector.h>
#include <common/logger_useful.h>
#include <Common/RemoteHostFilter.h>
#include <Interpreters/DatabaseCatalog.h>

namespace ProfileEvents
{
    extern const Event ContextLock;
    extern const Event CompiledCacheSizeBytes;
}

namespace CurrentMetrics
{
    extern const Metric ContextLockWait;
    extern const Metric BackgroundMovePoolTask;
    extern const Metric MemoryTrackingInBackgroundMoveProcessingPool;

    extern const Metric BackgroundSchedulePoolTask;
    extern const Metric MemoryTrackingInBackgroundSchedulePool;

    extern const Metric BackgroundBufferFlushSchedulePoolTask;
    extern const Metric MemoryTrackingInBackgroundBufferFlushSchedulePool;

    extern const Metric BackgroundDistributedSchedulePoolTask;
    extern const Metric MemoryTrackingInBackgroundDistributedSchedulePool;

    extern const Metric BackgroundMessageBrokerSchedulePoolTask;
    extern const Metric MemoryTrackingInBackgroundMessageBrokerSchedulePool;
}


namespace DB
{

namespace ErrorCodes
{
    extern const int BAD_ARGUMENTS;
    extern const int BAD_GET;
    extern const int UNKNOWN_DATABASE;
    extern const int UNKNOWN_TABLE;
    extern const int TABLE_ALREADY_EXISTS;
    extern const int THERE_IS_NO_SESSION;
    extern const int THERE_IS_NO_QUERY;
    extern const int NO_ELEMENTS_IN_CONFIG;
    extern const int TABLE_SIZE_EXCEEDS_MAX_DROP_SIZE_LIMIT;
    extern const int SESSION_NOT_FOUND;
    extern const int SESSION_IS_LOCKED;
    extern const int LOGICAL_ERROR;
    extern const int NOT_IMPLEMENTED;
}


class NamedSessions
{
public:
    using Key = NamedSessionKey;

    ~NamedSessions()
    {
        try
        {
            {
                std::lock_guard lock{mutex};
                quit = true;
            }

            cond.notify_one();
            thread.join();
        }
        catch (...)
        {
            tryLogCurrentException(__PRETTY_FUNCTION__);
        }
    }

    /// Find existing session or create a new.
    std::shared_ptr<NamedSession> acquireSession(
        const String & session_id,
        Context & context,
        std::chrono::steady_clock::duration timeout,
        bool throw_if_not_found)
    {
        std::unique_lock lock(mutex);

        auto & user_name = context.client_info.current_user;

        if (user_name.empty())
            throw Exception("Empty user name.", ErrorCodes::LOGICAL_ERROR);

        Key key(user_name, session_id);

        auto it = sessions.find(key);
        if (it == sessions.end())
        {
            if (throw_if_not_found)
                throw Exception("Session not found.", ErrorCodes::SESSION_NOT_FOUND);

            /// Create a new session from current context.
            it = sessions.insert(std::make_pair(key, std::make_shared<NamedSession>(key, context, timeout, *this))).first;
        }
        else if (it->second->key.first != context.client_info.current_user)
        {
            throw Exception("Session belongs to a different user", ErrorCodes::LOGICAL_ERROR);
        }

        /// Use existing session.
        const auto & session = it->second;

        if (!session.unique())
            throw Exception("Session is locked by a concurrent client.", ErrorCodes::SESSION_IS_LOCKED);

        session->context.client_info = context.client_info;

        return session;
    }

    void releaseSession(NamedSession & session)
    {
        std::unique_lock lock(mutex);
        scheduleCloseSession(session, lock);
    }

private:
    class SessionKeyHash
    {
    public:
        size_t operator()(const Key & key) const
        {
            SipHash hash;
            hash.update(key.first);
            hash.update(key.second);
            return hash.get64();
        }
    };

    /// TODO it's very complicated. Make simple std::map with time_t or boost::multi_index.
    using Container = std::unordered_map<Key, std::shared_ptr<NamedSession>, SessionKeyHash>;
    using CloseTimes = std::deque<std::vector<Key>>;
    Container sessions;
    CloseTimes close_times;
    std::chrono::steady_clock::duration close_interval = std::chrono::seconds(1);
    std::chrono::steady_clock::time_point close_cycle_time = std::chrono::steady_clock::now();
    UInt64 close_cycle = 0;

    void scheduleCloseSession(NamedSession & session, std::unique_lock<std::mutex> &)
    {
        /// Push it on a queue of sessions to close, on a position corresponding to the timeout.
        /// (timeout is measured from current moment of time)

        const UInt64 close_index = session.timeout / close_interval + 1;
        const auto new_close_cycle = close_cycle + close_index;

        if (session.close_cycle != new_close_cycle)
        {
            session.close_cycle = new_close_cycle;
            if (close_times.size() < close_index + 1)
                close_times.resize(close_index + 1);
            close_times[close_index].emplace_back(session.key);
        }
    }

    void cleanThread()
    {
        setThreadName("SessionCleaner");

        std::unique_lock lock{mutex};

        while (true)
        {
            auto interval = closeSessions(lock);

            if (cond.wait_for(lock, interval, [this]() -> bool { return quit; }))
                break;
        }
    }

    /// Close sessions, that has been expired. Returns how long to wait for next session to be expired, if no new sessions will be added.
    std::chrono::steady_clock::duration closeSessions(std::unique_lock<std::mutex> & lock)
    {
        const auto now = std::chrono::steady_clock::now();

        /// The time to close the next session did not come
        if (now < close_cycle_time)
            return close_cycle_time - now;  /// Will sleep until it comes.

        const auto current_cycle = close_cycle;

        ++close_cycle;
        close_cycle_time = now + close_interval;

        if (close_times.empty())
            return close_interval;

        auto & sessions_to_close = close_times.front();

        for (const auto & key : sessions_to_close)
        {
            const auto session = sessions.find(key);

            if (session != sessions.end() && session->second->close_cycle <= current_cycle)
            {
                if (!session->second.unique())
                {
                    /// Skip but move it to close on the next cycle.
                    session->second->timeout = std::chrono::steady_clock::duration{0};
                    scheduleCloseSession(*session->second, lock);
                }
                else
                    sessions.erase(session);
            }
        }

        close_times.pop_front();
        return close_interval;
    }

    std::mutex mutex;
    std::condition_variable cond;
    std::atomic<bool> quit{false};
    ThreadFromGlobalPool thread{&NamedSessions::cleanThread, this};
};


void NamedSession::release()
{
    parent.releaseSession(*this);
}


/** Set of known objects (environment), that could be used in query.
  * Shared (global) part. Order of members (especially, order of destruction) is very important.
  */
struct ContextShared
{
    Poco::Logger * log = &Poco::Logger::get("Context");

    /// For access of most of shared objects. Recursive mutex.
    mutable std::recursive_mutex mutex;
    /// Separate mutex for access of dictionaries. Separate mutex to avoid locks when server doing request to itself.
    mutable std::mutex embedded_dictionaries_mutex;
    mutable std::mutex external_dictionaries_mutex;
    mutable std::mutex external_models_mutex;
    /// Separate mutex for storage policies. During server startup we may
    /// initialize some important storages (system logs with MergeTree engine)
    /// under context lock.
    mutable std::mutex storage_policies_mutex;
    /// Separate mutex for re-initialization of zookeeper session. This operation could take a long time and must not interfere with another operations.
    mutable std::mutex zookeeper_mutex;

    mutable zkutil::ZooKeeperPtr zookeeper;                 /// Client for ZooKeeper.

    mutable std::mutex auxiliary_zookeepers_mutex;
    mutable std::map<String, zkutil::ZooKeeperPtr> auxiliary_zookeepers;    /// Map for auxiliary ZooKeeper clients.

    String interserver_io_host;                             /// The host name by which this server is available for other servers.
    UInt16 interserver_io_port = 0;                         /// and port.
    String interserver_io_user;
    String interserver_io_password;
    String interserver_scheme;                              /// http or https

    String path;                                            /// Path to the data directory, with a slash at the end.
    String flags_path;                                      /// Path to the directory with some control flags for server maintenance.
    String user_files_path;                                 /// Path to the directory with user provided files, usable by 'file' table function.
    String dictionaries_lib_path;                           /// Path to the directory with user provided binaries and libraries for external dictionaries.
    ConfigurationPtr config;                                /// Global configuration settings.

    String tmp_path;                                        /// Path to the temporary files that occur when processing the request.
    mutable VolumePtr tmp_volume;                           /// Volume for the the temporary files that occur when processing the request.

    mutable std::optional<EmbeddedDictionaries> embedded_dictionaries;    /// Metrica's dictionaries. Have lazy initialization.
    mutable std::optional<ExternalDictionariesLoader> external_dictionaries_loader;
    mutable std::optional<ExternalModelsLoader> external_models_loader;
    String default_profile_name;                            /// Default profile name used for default values.
    String system_profile_name;                             /// Profile used by system processes
    AccessControlManager access_control_manager;
    mutable UncompressedCachePtr uncompressed_cache;        /// The cache of decompressed blocks.
    mutable MarkCachePtr mark_cache;                        /// Cache of marks in compressed files.
    ProcessList process_list;                               /// Executing queries at the moment.
    MergeList merge_list;                                   /// The list of executable merge (for (Replicated)?MergeTree)
    ConfigurationPtr users_config;                          /// Config with the users, profiles and quotas sections.
    InterserverIOHandler interserver_io_handler;            /// Handler for interserver communication.
    std::optional<BackgroundSchedulePool> buffer_flush_schedule_pool; /// A thread pool that can do background flush for Buffer tables.
    std::optional<BackgroundProcessingPool> background_pool; /// The thread pool for the background work performed by the tables.
    std::optional<BackgroundProcessingPool> background_move_pool; /// The thread pool for the background moves performed by the tables.
    std::optional<BackgroundSchedulePool> schedule_pool;    /// A thread pool that can run different jobs in background (used in replicated tables)
    std::optional<BackgroundSchedulePool> distributed_schedule_pool; /// A thread pool that can run different jobs in background (used for distributed sends)
    std::optional<BackgroundSchedulePool> message_broker_schedule_pool;    /// A thread pool that can run different jobs in background (used in kafka streaming)
    MultiVersion<Macros> macros;                            /// Substitutions extracted from config.
    std::unique_ptr<DDLWorker> ddl_worker;                  /// Process ddl commands from zk.
    /// Rules for selecting the compression settings, depending on the size of the part.
    mutable std::unique_ptr<CompressionCodecSelector> compression_codec_selector;
    /// Storage disk chooser for MergeTree engines
    mutable std::shared_ptr<const DiskSelector> merge_tree_disk_selector;
    /// Storage policy chooser for MergeTree engines
    mutable std::shared_ptr<const StoragePolicySelector> merge_tree_storage_policy_selector;

    std::optional<MergeTreeSettings> merge_tree_settings;   /// Settings of MergeTree* engines.
    std::atomic_size_t max_table_size_to_drop = 50000000000lu; /// Protects MergeTree tables from accidental DROP (50GB by default)
    std::atomic_size_t max_partition_size_to_drop = 50000000000lu; /// Protects MergeTree partitions from accidental DROP (50GB by default)
    String format_schema_path;                              /// Path to a directory that contains schema files used by input formats.
    ActionLocksManagerPtr action_locks_manager;             /// Set of storages' action lockers
    std::optional<SystemLogs> system_logs;                  /// Used to log queries and operations on parts
    std::optional<StorageS3Settings> storage_s3_settings;   /// Settings of S3 storage

    RemoteHostFilter remote_host_filter; /// Allowed URL from config.xml

    std::optional<TraceCollector> trace_collector;        /// Thread collecting traces from threads executing queries
    std::optional<NamedSessions> named_sessions;        /// Controls named HTTP sessions.

    /// Clusters for distributed tables
    /// Initialized on demand (on distributed storages initialization) since Settings should be initialized
    std::unique_ptr<Clusters> clusters;
    ConfigurationPtr clusters_config;                        /// Stores updated configs
    mutable std::mutex clusters_mutex;                        /// Guards clusters and clusters_config

#if USE_EMBEDDED_COMPILER
    std::shared_ptr<CompiledExpressionCache> compiled_expression_cache;
#endif

    bool shutdown_called = false;

    Stopwatch uptime_watch;

    Context::ApplicationType application_type = Context::ApplicationType::SERVER;

    /// vector of xdbc-bridge commands, they will be killed when Context will be destroyed
    std::vector<std::unique_ptr<ShellCommand>> bridge_commands;

    Context::ConfigReloadCallback config_reload_callback;

    ContextShared()
        : macros(std::make_unique<Macros>())
    {
        /// TODO: make it singleton (?)
        static std::atomic<size_t> num_calls{0};
        if (++num_calls > 1)
        {
            std::cerr << "Attempting to create multiple ContextShared instances. Stack trace:\n" << StackTrace().toString();
            std::cerr.flush();
            std::terminate();
        }
    }


    ~ContextShared()
    {
        try
        {
            shutdown();
        }
        catch (...)
        {
            tryLogCurrentException(__PRETTY_FUNCTION__);
        }
    }


    /** Perform a complex job of destroying objects in advance.
      */
    void shutdown()
    {
        if (shutdown_called)
            return;
        shutdown_called = true;

        /**  After system_logs have been shut down it is guaranteed that no system table gets created or written to.
          *  Note that part changes at shutdown won't be logged to part log.
          */

        if (system_logs)
            system_logs->shutdown();

        TemporaryLiveViewCleaner::shutdown();
        DatabaseCatalog::shutdown();

        /// Preemptive destruction is important, because these objects may have a refcount to ContextShared (cyclic reference).
        /// TODO: Get rid of this.

        system_logs.reset();
        embedded_dictionaries.reset();
        external_dictionaries_loader.reset();
        external_models_loader.reset();
        buffer_flush_schedule_pool.reset();
        background_pool.reset();
        background_move_pool.reset();
        schedule_pool.reset();
        distributed_schedule_pool.reset();
        ddl_worker.reset();
        message_broker_schedule_pool.reset();

        /// Stop trace collector if any
        trace_collector.reset();
    }

    bool hasTraceCollector() const
    {
        return trace_collector.has_value();
    }

    void initializeTraceCollector(std::shared_ptr<TraceLog> trace_log)
    {
        if (hasTraceCollector())
            return;

        trace_collector.emplace(std::move(trace_log));
    }
};


Context::Context() = default;
Context::Context(const Context &) = default;
Context & Context::operator=(const Context &) = default;

SharedContextHolder::SharedContextHolder(SharedContextHolder &&) noexcept = default;
SharedContextHolder & SharedContextHolder::operator=(SharedContextHolder &&) = default;
SharedContextHolder::SharedContextHolder() = default;
SharedContextHolder::~SharedContextHolder() = default;
SharedContextHolder::SharedContextHolder(std::unique_ptr<ContextShared> shared_context)
    : shared(std::move(shared_context)) {}

void SharedContextHolder::reset() { shared.reset(); }


Context Context::createGlobal(ContextShared * shared)
{
    Context res;
    res.shared = shared;
    return res;
}

void Context::initGlobal()
{
    DatabaseCatalog::init(this);
    TemporaryLiveViewCleaner::init(*this);
}

SharedContextHolder Context::createShared()
{
    return SharedContextHolder(std::make_unique<ContextShared>());
}

Context::~Context() = default;


InterserverIOHandler & Context::getInterserverIOHandler() { return shared->interserver_io_handler; }

std::unique_lock<std::recursive_mutex> Context::getLock() const
{
    ProfileEvents::increment(ProfileEvents::ContextLock);
    CurrentMetrics::Increment increment{CurrentMetrics::ContextLockWait};
    return std::unique_lock(shared->mutex);
}

ProcessList & Context::getProcessList() { return shared->process_list; }
const ProcessList & Context::getProcessList() const { return shared->process_list; }
MergeList & Context::getMergeList() { return shared->merge_list; }
const MergeList & Context::getMergeList() const { return shared->merge_list; }


void Context::enableNamedSessions()
{
    shared->named_sessions.emplace();
}

std::shared_ptr<NamedSession> Context::acquireNamedSession(const String & session_id, std::chrono::steady_clock::duration timeout, bool session_check)
{
    if (!shared->named_sessions)
        throw Exception("Support for named sessions is not enabled", ErrorCodes::NOT_IMPLEMENTED);

    return shared->named_sessions->acquireSession(session_id, *this, timeout, session_check);
}

String Context::resolveDatabase(const String & database_name) const
{
    String res = database_name.empty() ? getCurrentDatabase() : database_name;
    if (res.empty())
        throw Exception("Default database is not selected", ErrorCodes::UNKNOWN_DATABASE);
    return res;
}

String Context::getPath() const
{
    auto lock = getLock();
    return shared->path;
}

String Context::getFlagsPath() const
{
    auto lock = getLock();
    return shared->flags_path;
}

String Context::getUserFilesPath() const
{
    auto lock = getLock();
    return shared->user_files_path;
}

String Context::getDictionariesLibPath() const
{
    auto lock = getLock();
    return shared->dictionaries_lib_path;
}

VolumePtr Context::getTemporaryVolume() const
{
    auto lock = getLock();
    return shared->tmp_volume;
}

void Context::setPath(const String & path)
{
    auto lock = getLock();

    shared->path = path;

    if (shared->tmp_path.empty() && !shared->tmp_volume)
        shared->tmp_path = shared->path + "tmp/";

    if (shared->flags_path.empty())
        shared->flags_path = shared->path + "flags/";

    if (shared->user_files_path.empty())
        shared->user_files_path = shared->path + "user_files/";

    if (shared->dictionaries_lib_path.empty())
        shared->dictionaries_lib_path = shared->path + "dictionaries_lib/";
}

VolumePtr Context::setTemporaryStorage(const String & path, const String & policy_name)
{
    std::lock_guard lock(shared->storage_policies_mutex);

    if (policy_name.empty())
    {
        shared->tmp_path = path;
        if (!shared->tmp_path.ends_with('/'))
            shared->tmp_path += '/';

        auto disk = std::make_shared<DiskLocal>("_tmp_default", shared->tmp_path, 0);
        shared->tmp_volume = std::make_shared<SingleDiskVolume>("_tmp_default", disk);
    }
    else
    {
        StoragePolicyPtr tmp_policy = getStoragePolicySelector(lock)->get(policy_name);
        if (tmp_policy->getVolumes().size() != 1)
             throw Exception("Policy " + policy_name + " is used temporary files, such policy should have exactly one volume", ErrorCodes::NO_ELEMENTS_IN_CONFIG);
        shared->tmp_volume = tmp_policy->getVolume(0);
    }

    if (shared->tmp_volume->getDisks().empty())
         throw Exception("No disks volume for temporary files", ErrorCodes::NO_ELEMENTS_IN_CONFIG);

    return shared->tmp_volume;
}

void Context::setFlagsPath(const String & path)
{
    auto lock = getLock();
    shared->flags_path = path;
}

void Context::setUserFilesPath(const String & path)
{
    auto lock = getLock();
    shared->user_files_path = path;
}

void Context::setDictionariesLibPath(const String & path)
{
    auto lock = getLock();
    shared->dictionaries_lib_path = path;
}

void Context::setConfig(const ConfigurationPtr & config)
{
    auto lock = getLock();
    shared->config = config;
    shared->access_control_manager.setExternalAuthenticatorsConfig(*shared->config);
}

const Poco::Util::AbstractConfiguration & Context::getConfigRef() const
{
    auto lock = getLock();
    return shared->config ? *shared->config : Poco::Util::Application::instance().config();
}


AccessControlManager & Context::getAccessControlManager()
{
    return shared->access_control_manager;
}

const AccessControlManager & Context::getAccessControlManager() const
{
    return shared->access_control_manager;
}

void Context::setExternalAuthenticatorsConfig(const Poco::Util::AbstractConfiguration & config)
{
    auto lock = getLock();
    shared->access_control_manager.setExternalAuthenticatorsConfig(config);
}

void Context::setUsersConfig(const ConfigurationPtr & config)
{
    auto lock = getLock();
    shared->users_config = config;
    shared->access_control_manager.setUsersConfig(*shared->users_config);
}

ConfigurationPtr Context::getUsersConfig()
{
    auto lock = getLock();
    return shared->users_config;
}


void Context::setUserImpl(const String & name, const std::optional<String> & password, const Poco::Net::SocketAddress & address)
{
    auto lock = getLock();

    client_info.current_user = name;
    client_info.current_address = address;

#if defined(ARCADIA_BUILD)
    /// This is harmful field that is used only in foreign "Arcadia" build.
    client_info.current_password = password.value_or("");
#endif

<<<<<<< HEAD
    auto new_user_id = getAccessControlManager().findOrGenerate<User>(name);
    std::shared_ptr<const ContextAccess> new_access;
    if (new_user_id)
=======
    /// Find a user with such name and check the password.
    UUID new_user_id;
    if (password)
        new_user_id = getAccessControlManager().login(name, *password, address.host());
    else
>>>>>>> 8630d1ba
    {
        /// Access w/o password is done under interserver-secret (remote_servers.secret)
        /// So it is okay not to check client's host in this case (since there is trust).
        new_user_id = getAccessControlManager().getIDOfLoggedUser(name);
    }

    auto new_access = getAccessControlManager().getContextAccess(
        new_user_id, /* current_roles = */ {}, /* use_default_roles = */ true,
        settings, current_database, client_info);

    user_id = new_user_id;
    access = std::move(new_access);
    current_roles.clear();
    use_default_roles = true;

    setSettings(*access->getDefaultSettings());
}

void Context::setUser(const String & name, const String & password, const Poco::Net::SocketAddress & address)
{
    setUserImpl(name, password, address);
}

void Context::setUserWithoutCheckingPassword(const String & name, const Poco::Net::SocketAddress & address)
{
    setUserImpl(name, {} /* no password */, address);
}

std::shared_ptr<const User> Context::getUser() const
{
    return getAccess()->getUser();
}

void Context::setQuotaKey(String quota_key_)
{
    auto lock = getLock();
    client_info.quota_key = std::move(quota_key_);
}

String Context::getUserName() const
{
    return getAccess()->getUserName();
}

std::optional<UUID> Context::getUserID() const
{
    auto lock = getLock();
    return user_id;
}


void Context::setCurrentRoles(const boost::container::flat_set<UUID> & current_roles_)
{
    auto lock = getLock();
    if (current_roles == current_roles_ && !use_default_roles)
        return;
    current_roles = current_roles_;
    use_default_roles = false;
    calculateAccessRights();
}

void Context::setCurrentRolesDefault()
{
    auto lock = getLock();
    if (use_default_roles)
        return;
    current_roles.clear();
    use_default_roles = true;
    calculateAccessRights();
}

boost::container::flat_set<UUID> Context::getCurrentRoles() const
{
    return getRolesInfo()->current_roles;
}

boost::container::flat_set<UUID> Context::getEnabledRoles() const
{
    return getRolesInfo()->enabled_roles;
}

std::shared_ptr<const EnabledRolesInfo> Context::getRolesInfo() const
{
    return getAccess()->getRolesInfo();
}


void Context::calculateAccessRights()
{
    auto lock = getLock();
    if (user_id)
        access = getAccessControlManager().getContextAccess(*user_id, current_roles, use_default_roles, settings, current_database, client_info);
}


template <typename... Args>
void Context::checkAccessImpl(const Args &... args) const
{
    return getAccess()->checkAccess(args...);
}

void Context::checkAccess(const AccessFlags & flags) const { return checkAccessImpl(flags); }
void Context::checkAccess(const AccessFlags & flags, const std::string_view & database) const { return checkAccessImpl(flags, database); }
void Context::checkAccess(const AccessFlags & flags, const std::string_view & database, const std::string_view & table) const { return checkAccessImpl(flags, database, table); }
void Context::checkAccess(const AccessFlags & flags, const std::string_view & database, const std::string_view & table, const std::string_view & column) const { return checkAccessImpl(flags, database, table, column); }
void Context::checkAccess(const AccessFlags & flags, const std::string_view & database, const std::string_view & table, const std::vector<std::string_view> & columns) const { return checkAccessImpl(flags, database, table, columns); }
void Context::checkAccess(const AccessFlags & flags, const std::string_view & database, const std::string_view & table, const Strings & columns) const { return checkAccessImpl(flags, database, table, columns); }
void Context::checkAccess(const AccessFlags & flags, const StorageID & table_id) const { checkAccessImpl(flags, table_id.getDatabaseName(), table_id.getTableName()); }
void Context::checkAccess(const AccessFlags & flags, const StorageID & table_id, const std::string_view & column) const { checkAccessImpl(flags, table_id.getDatabaseName(), table_id.getTableName(), column); }
void Context::checkAccess(const AccessFlags & flags, const StorageID & table_id, const std::vector<std::string_view> & columns) const { checkAccessImpl(flags, table_id.getDatabaseName(), table_id.getTableName(), columns); }
void Context::checkAccess(const AccessFlags & flags, const StorageID & table_id, const Strings & columns) const { checkAccessImpl(flags, table_id.getDatabaseName(), table_id.getTableName(), columns); }
void Context::checkAccess(const AccessRightsElement & element) const { return checkAccessImpl(element); }
void Context::checkAccess(const AccessRightsElements & elements) const { return checkAccessImpl(elements); }


std::shared_ptr<const ContextAccess> Context::getAccess() const
{
    auto lock = getLock();
    return access ? access : ContextAccess::getFullAccess();
}

ASTPtr Context::getRowPolicyCondition(const String & database, const String & table_name, RowPolicy::ConditionType type) const
{
    auto lock = getLock();
    auto initial_condition = initial_row_policy ? initial_row_policy->getCondition(database, table_name, type) : nullptr;
    return getAccess()->getRowPolicyCondition(database, table_name, type, initial_condition);
}

void Context::setInitialRowPolicy()
{
    auto lock = getLock();
    auto initial_user_id = getAccessControlManager().find<User>(client_info.initial_user);
    initial_row_policy = nullptr;
    if (initial_user_id)
        initial_row_policy = getAccessControlManager().getEnabledRowPolicies(*initial_user_id, {});
}


std::shared_ptr<const EnabledQuota> Context::getQuota() const
{
    return getAccess()->getQuota();
}


std::optional<QuotaUsage> Context::getQuotaUsage() const
{
    return getAccess()->getQuotaUsage();
}


void Context::setProfile(const String & profile_name)
{
    applySettingsChanges(*getAccessControlManager().getProfileSettings(profile_name));
}


const Scalars & Context::getScalars() const
{
    return scalars;
}


const Block & Context::getScalar(const String & name) const
{
    auto it = scalars.find(name);
    if (scalars.end() == it)
    {
        // This should be a logical error, but it fails the sql_fuzz test too
        // often, so 'bad arguments' for now.
        throw Exception("Scalar " + backQuoteIfNeed(name) + " doesn't exist (internal bug)", ErrorCodes::BAD_ARGUMENTS);
    }
    return it->second;
}


Tables Context::getExternalTables() const
{
    assert(global_context != this || getApplicationType() == ApplicationType::LOCAL);
    auto lock = getLock();

    Tables res;
    for (const auto & table : external_tables_mapping)
        res[table.first] = table.second->getTable();

    if (query_context && query_context != this)
    {
        Tables buf = query_context->getExternalTables();
        res.insert(buf.begin(), buf.end());
    }
    else if (session_context && session_context != this)
    {
        Tables buf = session_context->getExternalTables();
        res.insert(buf.begin(), buf.end());
    }
    return res;
}


void Context::addExternalTable(const String & table_name, TemporaryTableHolder && temporary_table)
{
    assert(global_context != this || getApplicationType() == ApplicationType::LOCAL);
    auto lock = getLock();
    if (external_tables_mapping.end() != external_tables_mapping.find(table_name))
        throw Exception("Temporary table " + backQuoteIfNeed(table_name) + " already exists.", ErrorCodes::TABLE_ALREADY_EXISTS);
    external_tables_mapping.emplace(table_name, std::make_shared<TemporaryTableHolder>(std::move(temporary_table)));
}


std::shared_ptr<TemporaryTableHolder> Context::removeExternalTable(const String & table_name)
{
    assert(global_context != this || getApplicationType() == ApplicationType::LOCAL);
    std::shared_ptr<TemporaryTableHolder> holder;
    {
        auto lock = getLock();
        auto iter = external_tables_mapping.find(table_name);
        if (iter == external_tables_mapping.end())
            return {};
        holder = iter->second;
        external_tables_mapping.erase(iter);
    }
    return holder;
}


void Context::addScalar(const String & name, const Block & block)
{
    assert(global_context != this || getApplicationType() == ApplicationType::LOCAL);
    scalars[name] = block;
}


bool Context::hasScalar(const String & name) const
{
    assert(global_context != this || getApplicationType() == ApplicationType::LOCAL);
    return scalars.count(name);
}


StoragePtr Context::executeTableFunction(const ASTPtr & table_expression)
{
    /// Slightly suboptimal.
    auto hash = table_expression->getTreeHash();
    String key = toString(hash.first) + '_' + toString(hash.second);

    StoragePtr & res = table_function_results[key];

    if (!res)
    {
        TableFunctionPtr table_function_ptr = TableFunctionFactory::instance().get(table_expression->as<ASTFunction>()->name, *this);

        /// Run it and remember the result
        res = table_function_ptr->execute(table_expression, *this, table_function_ptr->getName());
    }

    return res;
}


void Context::addViewSource(const StoragePtr & storage)
{
    if (view_source)
        throw Exception(
            "Temporary view source storage " + backQuoteIfNeed(view_source->getName()) + " already exists.", ErrorCodes::TABLE_ALREADY_EXISTS);
    view_source = storage;
}


StoragePtr Context::getViewSource()
{
    return view_source;
}

Settings Context::getSettings() const
{
    return settings;
}


void Context::setSettings(const Settings & settings_)
{
    auto lock = getLock();
    auto old_readonly = settings.readonly;
    auto old_allow_ddl = settings.allow_ddl;
    auto old_allow_introspection_functions = settings.allow_introspection_functions;

    settings = settings_;

    if ((settings.readonly != old_readonly) || (settings.allow_ddl != old_allow_ddl) || (settings.allow_introspection_functions != old_allow_introspection_functions))
        calculateAccessRights();
}


void Context::setSetting(const StringRef & name, const String & value)
{
    auto lock = getLock();
    if (name == "profile")
    {
        setProfile(value);
        return;
    }
    settings.set(std::string_view{name}, value);

    if (name == "readonly" || name == "allow_ddl" || name == "allow_introspection_functions")
        calculateAccessRights();
}


void Context::setSetting(const StringRef & name, const Field & value)
{
    auto lock = getLock();
    if (name == "profile")
    {
        setProfile(value.safeGet<String>());
        return;
    }
    settings.set(std::string_view{name}, value);

    if (name == "readonly" || name == "allow_ddl" || name == "allow_introspection_functions")
        calculateAccessRights();
}


void Context::applySettingChange(const SettingChange & change)
{
    try
    {
        setSetting(change.name, change.value);
    }
    catch (Exception & e)
    {
        e.addMessage(fmt::format("in attempt to set the value of setting '{}' to {}",
                                 change.name, applyVisitor(FieldVisitorToString(), change.value)));
        throw;
    }
}


void Context::applySettingsChanges(const SettingsChanges & changes)
{
    auto lock = getLock();
    for (const SettingChange & change : changes)
        applySettingChange(change);
}


void Context::checkSettingsConstraints(const SettingChange & change) const
{
    if (auto settings_constraints = getSettingsConstraints())
        settings_constraints->check(settings, change);
}

void Context::checkSettingsConstraints(const SettingsChanges & changes) const
{
    if (auto settings_constraints = getSettingsConstraints())
        settings_constraints->check(settings, changes);
}

void Context::checkSettingsConstraints(SettingsChanges & changes) const
{
    if (auto settings_constraints = getSettingsConstraints())
        settings_constraints->check(settings, changes);
}

void Context::clampToSettingsConstraints(SettingsChanges & changes) const
{
    if (auto settings_constraints = getSettingsConstraints())
        settings_constraints->clamp(settings, changes);
}

std::shared_ptr<const SettingsConstraints> Context::getSettingsConstraints() const
{
    return getAccess()->getSettingsConstraints();
}


String Context::getCurrentDatabase() const
{
    auto lock = getLock();
    return current_database;
}


String Context::getCurrentQueryId() const
{
    return client_info.current_query_id;
}


String Context::getInitialQueryId() const
{
    return client_info.initial_query_id;
}


void Context::setCurrentDatabase(const String & name)
{
    DatabaseCatalog::instance().assertDatabaseExists(name);
    auto lock = getLock();
    current_database = name;
    calculateAccessRights();
}

void Context::setCurrentQueryId(const String & query_id)
{
    if (!client_info.current_query_id.empty())
        throw Exception("Logical error: attempt to set query_id twice", ErrorCodes::LOGICAL_ERROR);

    String query_id_to_set = query_id;

    if (query_id_to_set.empty())    /// If the user did not submit his query_id, then we generate it ourselves.
    {
        /// Generate random UUID, but using lower quality RNG,
        ///  because Poco::UUIDGenerator::generateRandom method is using /dev/random, that is very expensive.
        /// NOTE: Actually we don't need to use UUIDs for query identifiers.
        /// We could use any suitable string instead.

        union
        {
            char bytes[16];
            struct
            {
                UInt64 a;
                UInt64 b;
            } words;
        } random;

        random.words.a = thread_local_rng(); //-V656
        random.words.b = thread_local_rng(); //-V656

        /// Use protected constructor.
        struct QueryUUID : Poco::UUID
        {
            QueryUUID(const char * bytes, Poco::UUID::Version version)
                : Poco::UUID(bytes, version) {}
        };

        query_id_to_set = QueryUUID(random.bytes, Poco::UUID::UUID_RANDOM).toString();
    }

    client_info.current_query_id = query_id_to_set;
}

void Context::killCurrentQuery()
{
    if (process_list_elem)
    {
        process_list_elem->cancelQuery(true);
    }
};

String Context::getDefaultFormat() const
{
    return default_format.empty() ? "TabSeparated" : default_format;
}


void Context::setDefaultFormat(const String & name)
{
    default_format = name;
}

MultiVersion<Macros>::Version Context::getMacros() const
{
    return shared->macros.get();
}

void Context::setMacros(std::unique_ptr<Macros> && macros)
{
    shared->macros.set(std::move(macros));
}

const Context & Context::getQueryContext() const
{
    if (!query_context)
        throw Exception("There is no query", ErrorCodes::THERE_IS_NO_QUERY);
    return *query_context;
}

Context & Context::getQueryContext()
{
    if (!query_context)
        throw Exception("There is no query", ErrorCodes::THERE_IS_NO_QUERY);
    return *query_context;
}

const Context & Context::getSessionContext() const
{
    if (!session_context)
        throw Exception("There is no session", ErrorCodes::THERE_IS_NO_SESSION);
    return *session_context;
}

Context & Context::getSessionContext()
{
    if (!session_context)
        throw Exception("There is no session", ErrorCodes::THERE_IS_NO_SESSION);
    return *session_context;
}

const Context & Context::getGlobalContext() const
{
    if (!global_context)
        throw Exception("Logical error: there is no global context", ErrorCodes::LOGICAL_ERROR);
    return *global_context;
}

Context & Context::getGlobalContext()
{
    if (!global_context)
        throw Exception("Logical error: there is no global context", ErrorCodes::LOGICAL_ERROR);
    return *global_context;
}


const EmbeddedDictionaries & Context::getEmbeddedDictionaries() const
{
    return getEmbeddedDictionariesImpl(false);
}

EmbeddedDictionaries & Context::getEmbeddedDictionaries()
{
    return getEmbeddedDictionariesImpl(false);
}


const ExternalDictionariesLoader & Context::getExternalDictionariesLoader() const
{
    std::lock_guard lock(shared->external_dictionaries_mutex);
    if (!shared->external_dictionaries_loader)
    {
        if (!this->global_context)
            throw Exception("Logical error: there is no global context", ErrorCodes::LOGICAL_ERROR);

        shared->external_dictionaries_loader.emplace(*this->global_context);
    }
    return *shared->external_dictionaries_loader;
}

ExternalDictionariesLoader & Context::getExternalDictionariesLoader()
{
    return const_cast<ExternalDictionariesLoader &>(const_cast<const Context *>(this)->getExternalDictionariesLoader());
}


const ExternalModelsLoader & Context::getExternalModelsLoader() const
{
    std::lock_guard lock(shared->external_models_mutex);
    if (!shared->external_models_loader)
    {
        if (!this->global_context)
            throw Exception("Logical error: there is no global context", ErrorCodes::LOGICAL_ERROR);

        shared->external_models_loader.emplace(*this->global_context);
    }
    return *shared->external_models_loader;
}

ExternalModelsLoader & Context::getExternalModelsLoader()
{
    return const_cast<ExternalModelsLoader &>(const_cast<const Context *>(this)->getExternalModelsLoader());
}


EmbeddedDictionaries & Context::getEmbeddedDictionariesImpl(const bool throw_on_error) const
{
    std::lock_guard lock(shared->embedded_dictionaries_mutex);

    if (!shared->embedded_dictionaries)
    {
        auto geo_dictionaries_loader = std::make_unique<GeoDictionariesLoader>();

        shared->embedded_dictionaries.emplace(
            std::move(geo_dictionaries_loader),
            *this->global_context,
            throw_on_error);
    }

    return *shared->embedded_dictionaries;
}


void Context::tryCreateEmbeddedDictionaries() const
{
    static_cast<void>(getEmbeddedDictionariesImpl(true));
}


void Context::setProgressCallback(ProgressCallback callback)
{
    /// Callback is set to a session or to a query. In the session, only one query is processed at a time. Therefore, the lock is not needed.
    progress_callback = callback;
}

ProgressCallback Context::getProgressCallback() const
{
    return progress_callback;
}


void Context::setProcessListElement(ProcessList::Element * elem)
{
    /// Set to a session or query. In the session, only one query is processed at a time. Therefore, the lock is not needed.
    process_list_elem = elem;
}

ProcessList::Element * Context::getProcessListElement() const
{
    return process_list_elem;
}


void Context::setUncompressedCache(size_t max_size_in_bytes)
{
    auto lock = getLock();

    if (shared->uncompressed_cache)
        throw Exception("Uncompressed cache has been already created.", ErrorCodes::LOGICAL_ERROR);

    shared->uncompressed_cache = std::make_shared<UncompressedCache>(max_size_in_bytes);
}


UncompressedCachePtr Context::getUncompressedCache() const
{
    auto lock = getLock();
    return shared->uncompressed_cache;
}


void Context::dropUncompressedCache() const
{
    auto lock = getLock();
    if (shared->uncompressed_cache)
        shared->uncompressed_cache->reset();
}


void Context::setMarkCache(size_t cache_size_in_bytes)
{
    auto lock = getLock();

    if (shared->mark_cache)
        throw Exception("Mark cache has been already created.", ErrorCodes::LOGICAL_ERROR);

    shared->mark_cache = std::make_shared<MarkCache>(cache_size_in_bytes);
}


MarkCachePtr Context::getMarkCache() const
{
    auto lock = getLock();
    return shared->mark_cache;
}


void Context::dropMarkCache() const
{
    auto lock = getLock();
    if (shared->mark_cache)
        shared->mark_cache->reset();
}


void Context::dropCaches() const
{
    auto lock = getLock();

    if (shared->uncompressed_cache)
        shared->uncompressed_cache->reset();

    if (shared->mark_cache)
        shared->mark_cache->reset();
}

BackgroundProcessingPool & Context::getBackgroundPool()
{
    auto lock = getLock();
    if (!shared->background_pool)
    {
        BackgroundProcessingPool::PoolSettings pool_settings;
        const auto & config = getConfigRef();
        pool_settings.thread_sleep_seconds = config.getDouble("background_processing_pool_thread_sleep_seconds", 10);
        pool_settings.thread_sleep_seconds_random_part = config.getDouble("background_processing_pool_thread_sleep_seconds_random_part", 1.0);
        pool_settings.thread_sleep_seconds_if_nothing_to_do = config.getDouble("background_processing_pool_thread_sleep_seconds_if_nothing_to_do", 0.1);
        pool_settings.task_sleep_seconds_when_no_work_min = config.getDouble("background_processing_pool_task_sleep_seconds_when_no_work_min", 10);
        pool_settings.task_sleep_seconds_when_no_work_max = config.getDouble("background_processing_pool_task_sleep_seconds_when_no_work_max", 600);
        pool_settings.task_sleep_seconds_when_no_work_multiplier = config.getDouble("background_processing_pool_task_sleep_seconds_when_no_work_multiplier", 1.1);
        pool_settings.task_sleep_seconds_when_no_work_random_part = config.getDouble("background_processing_pool_task_sleep_seconds_when_no_work_random_part", 1.0);
        shared->background_pool.emplace(settings.background_pool_size, pool_settings);
    }
    return *shared->background_pool;
}

BackgroundProcessingPool & Context::getBackgroundMovePool()
{
    auto lock = getLock();
    if (!shared->background_move_pool)
    {
        BackgroundProcessingPool::PoolSettings pool_settings;
        const auto & config = getConfigRef();
        pool_settings.thread_sleep_seconds = config.getDouble("background_move_processing_pool_thread_sleep_seconds", 10);
        pool_settings.thread_sleep_seconds_random_part = config.getDouble("background_move_processing_pool_thread_sleep_seconds_random_part", 1.0);
        pool_settings.thread_sleep_seconds_if_nothing_to_do = config.getDouble("background_move_processing_pool_thread_sleep_seconds_if_nothing_to_do", 0.1);
        pool_settings.task_sleep_seconds_when_no_work_min = config.getDouble("background_move_processing_pool_task_sleep_seconds_when_no_work_min", 10);
        pool_settings.task_sleep_seconds_when_no_work_max = config.getDouble("background_move_processing_pool_task_sleep_seconds_when_no_work_max", 600);
        pool_settings.task_sleep_seconds_when_no_work_multiplier = config.getDouble("background_move_processing_pool_task_sleep_seconds_when_no_work_multiplier", 1.1);
        pool_settings.task_sleep_seconds_when_no_work_random_part = config.getDouble("background_move_processing_pool_task_sleep_seconds_when_no_work_random_part", 1.0);
        pool_settings.tasks_metric = CurrentMetrics::BackgroundMovePoolTask;
        pool_settings.memory_metric = CurrentMetrics::MemoryTrackingInBackgroundMoveProcessingPool;
        shared->background_move_pool.emplace(settings.background_move_pool_size, pool_settings, "BackgroundMovePool", "BgMoveProcPool");
    }
    return *shared->background_move_pool;
}

BackgroundSchedulePool & Context::getBufferFlushSchedulePool()
{
    auto lock = getLock();
    if (!shared->buffer_flush_schedule_pool)
        shared->buffer_flush_schedule_pool.emplace(
            settings.background_buffer_flush_schedule_pool_size,
            CurrentMetrics::BackgroundBufferFlushSchedulePoolTask,
            CurrentMetrics::MemoryTrackingInBackgroundBufferFlushSchedulePool,
            "BgBufSchPool");
    return *shared->buffer_flush_schedule_pool;
}

BackgroundSchedulePool & Context::getSchedulePool()
{
    auto lock = getLock();
    if (!shared->schedule_pool)
        shared->schedule_pool.emplace(
            settings.background_schedule_pool_size,
            CurrentMetrics::BackgroundSchedulePoolTask,
            CurrentMetrics::MemoryTrackingInBackgroundSchedulePool,
            "BgSchPool");
    return *shared->schedule_pool;
}

BackgroundSchedulePool & Context::getDistributedSchedulePool()
{
    auto lock = getLock();
    if (!shared->distributed_schedule_pool)
        shared->distributed_schedule_pool.emplace(
            settings.background_distributed_schedule_pool_size,
            CurrentMetrics::BackgroundDistributedSchedulePoolTask,
            CurrentMetrics::MemoryTrackingInBackgroundDistributedSchedulePool,
            "BgDistSchPool");
    return *shared->distributed_schedule_pool;
}

BackgroundSchedulePool & Context::getMessageBrokerSchedulePool()
{
    auto lock = getLock();
    if (!shared->message_broker_schedule_pool)
        shared->message_broker_schedule_pool.emplace(
            settings.background_message_broker_schedule_pool_size,
            CurrentMetrics::BackgroundMessageBrokerSchedulePoolTask,
            CurrentMetrics::MemoryTrackingInBackgroundMessageBrokerSchedulePool,
            "BgMBSchPool");
    return *shared->message_broker_schedule_pool;
}

void Context::setDDLWorker(std::unique_ptr<DDLWorker> ddl_worker)
{
    auto lock = getLock();
    if (shared->ddl_worker)
        throw Exception("DDL background thread has already been initialized.", ErrorCodes::LOGICAL_ERROR);
    shared->ddl_worker = std::move(ddl_worker);
}

DDLWorker & Context::getDDLWorker() const
{
    auto lock = getLock();
    if (!shared->ddl_worker)
        throw Exception("DDL background thread is not initialized.", ErrorCodes::LOGICAL_ERROR);
    return *shared->ddl_worker;
}

zkutil::ZooKeeperPtr Context::getZooKeeper() const
{
    std::lock_guard lock(shared->zookeeper_mutex);

    if (!shared->zookeeper)
        shared->zookeeper = std::make_shared<zkutil::ZooKeeper>(getConfigRef(), "zookeeper");
    else if (shared->zookeeper->expired())
        shared->zookeeper = shared->zookeeper->startNewSession();

    return shared->zookeeper;
}

zkutil::ZooKeeperPtr Context::getAuxiliaryZooKeeper(const String & name) const
{
    std::lock_guard lock(shared->auxiliary_zookeepers_mutex);

    auto zookeeper = shared->auxiliary_zookeepers.find(name);
    if (zookeeper == shared->auxiliary_zookeepers.end())
    {
        if (!getConfigRef().has("auxiliary_zookeepers." + name))
            throw Exception(ErrorCodes::BAD_ARGUMENTS, "Unknown auxiliary ZooKeeper name '{}'. If it's required it can be added to the section <auxiliary_zookeepers> in config.xml", name);

        zookeeper->second = std::make_shared<zkutil::ZooKeeper>(getConfigRef(), "auxiliary_zookeepers." + name);
    }
    else if (zookeeper->second->expired())
        zookeeper->second = zookeeper->second->startNewSession();

    return zookeeper->second;
}

void Context::resetZooKeeper() const
{
    std::lock_guard lock(shared->zookeeper_mutex);
    shared->zookeeper.reset();
}

void Context::reloadZooKeeperIfChanged(const ConfigurationPtr & config) const
{
    std::lock_guard lock(shared->zookeeper_mutex);
    if (!shared->zookeeper || shared->zookeeper->configChanged(*config, "zookeeper"))
    {
        shared->zookeeper = std::make_shared<zkutil::ZooKeeper>(*config, "zookeeper");
    }
}

bool Context::hasZooKeeper() const
{
    return getConfigRef().has("zookeeper");
}


void Context::setInterserverIOAddress(const String & host, UInt16 port)
{
    shared->interserver_io_host = host;
    shared->interserver_io_port = port;
}

std::pair<String, UInt16> Context::getInterserverIOAddress() const
{
    if (shared->interserver_io_host.empty() || shared->interserver_io_port == 0)
        throw Exception("Parameter 'interserver_http(s)_port' required for replication is not specified in configuration file.",
                        ErrorCodes::NO_ELEMENTS_IN_CONFIG);

    return { shared->interserver_io_host, shared->interserver_io_port };
}

void Context::setInterserverCredentials(const String & user_, const String & password)
{
    shared->interserver_io_user = user_;
    shared->interserver_io_password = password;
}

std::pair<String, String> Context::getInterserverCredentials() const
{
    return { shared->interserver_io_user, shared->interserver_io_password };
}

void Context::setInterserverScheme(const String & scheme)
{
    shared->interserver_scheme = scheme;
}

String Context::getInterserverScheme() const
{
    return shared->interserver_scheme;
}

void Context::setRemoteHostFilter(const Poco::Util::AbstractConfiguration & config)
{
    shared->remote_host_filter.setValuesFromConfig(config);
}

const RemoteHostFilter & Context::getRemoteHostFilter() const
{
    return shared->remote_host_filter;
}

UInt16 Context::getTCPPort() const
{
    auto lock = getLock();

    const auto & config = getConfigRef();
    return config.getInt("tcp_port", DBMS_DEFAULT_PORT);
}

std::optional<UInt16> Context::getTCPPortSecure() const
{
    auto lock = getLock();

    const auto & config = getConfigRef();
    if (config.has("tcp_port_secure"))
        return config.getInt("tcp_port_secure");
    return {};
}

std::shared_ptr<Cluster> Context::getCluster(const std::string & cluster_name) const
{
    auto res = getClusters().getCluster(cluster_name);

    if (!res)
        throw Exception("Requested cluster '" + cluster_name + "' not found", ErrorCodes::BAD_GET);

    return res;
}


std::shared_ptr<Cluster> Context::tryGetCluster(const std::string & cluster_name) const
{
    return getClusters().getCluster(cluster_name);
}


void Context::reloadClusterConfig()
{
    while (true)
    {
        ConfigurationPtr cluster_config;
        {
            std::lock_guard lock(shared->clusters_mutex);
            cluster_config = shared->clusters_config;
        }

        const auto & config = cluster_config ? *cluster_config : getConfigRef();
        auto new_clusters = std::make_unique<Clusters>(config, settings);

        {
            std::lock_guard lock(shared->clusters_mutex);
            if (shared->clusters_config.get() == cluster_config.get())
            {
                shared->clusters = std::move(new_clusters);
                return;
            }

            // Clusters config has been suddenly changed, recompute clusters
        }
    }
}


Clusters & Context::getClusters() const
{
    std::lock_guard lock(shared->clusters_mutex);
    if (!shared->clusters)
    {
        const auto & config = shared->clusters_config ? *shared->clusters_config : getConfigRef();
        shared->clusters = std::make_unique<Clusters>(config, settings);
    }

    return *shared->clusters;
}


/// On repeating calls updates existing clusters and adds new clusters, doesn't delete old clusters
void Context::setClustersConfig(const ConfigurationPtr & config, const String & config_name)
{
    std::lock_guard lock(shared->clusters_mutex);

    shared->clusters_config = config;

    if (!shared->clusters)
        shared->clusters = std::make_unique<Clusters>(*shared->clusters_config, settings, config_name);
    else
        shared->clusters->updateClusters(*shared->clusters_config, settings, config_name);
}


void Context::setCluster(const String & cluster_name, const std::shared_ptr<Cluster> & cluster)
{
    std::lock_guard lock(shared->clusters_mutex);

    if (!shared->clusters)
        throw Exception("Clusters are not set", ErrorCodes::LOGICAL_ERROR);

    shared->clusters->setCluster(cluster_name, cluster);
}


void Context::initializeSystemLogs()
{
    auto lock = getLock();
    shared->system_logs.emplace(*global_context, getConfigRef());
}

void Context::initializeTraceCollector()
{
    shared->initializeTraceCollector(getTraceLog());
}

bool Context::hasTraceCollector() const
{
    return shared->hasTraceCollector();
}


std::shared_ptr<QueryLog> Context::getQueryLog()
{
    auto lock = getLock();

    if (!shared->system_logs)
        return {};

    return shared->system_logs->query_log;
}


std::shared_ptr<QueryThreadLog> Context::getQueryThreadLog()
{
    auto lock = getLock();

    if (!shared->system_logs)
        return {};

    return shared->system_logs->query_thread_log;
}


std::shared_ptr<PartLog> Context::getPartLog(const String & part_database)
{
    auto lock = getLock();

    /// No part log or system logs are shutting down.
    if (!shared->system_logs)
        return {};

    /// Will not log operations on system tables (including part_log itself).
    /// It doesn't make sense and not allow to destruct PartLog correctly due to infinite logging and flushing,
    /// and also make troubles on startup.
    if (part_database == DatabaseCatalog::SYSTEM_DATABASE)
        return {};

    return shared->system_logs->part_log;
}


std::shared_ptr<TraceLog> Context::getTraceLog()
{
    auto lock = getLock();

    if (!shared->system_logs)
        return {};

    return shared->system_logs->trace_log;
}


std::shared_ptr<TextLog> Context::getTextLog()
{
    auto lock = getLock();

    if (!shared->system_logs)
        return {};

    return shared->system_logs->text_log;
}


std::shared_ptr<MetricLog> Context::getMetricLog()
{
    auto lock = getLock();

    if (!shared->system_logs)
        return {};

    return shared->system_logs->metric_log;
}


std::shared_ptr<AsynchronousMetricLog> Context::getAsynchronousMetricLog()
{
    auto lock = getLock();

    if (!shared->system_logs)
        return {};

    return shared->system_logs->asynchronous_metric_log;
}


CompressionCodecPtr Context::chooseCompressionCodec(size_t part_size, double part_size_ratio) const
{
    auto lock = getLock();

    if (!shared->compression_codec_selector)
    {
        constexpr auto config_name = "compression";
        const auto & config = getConfigRef();

        if (config.has(config_name))
            shared->compression_codec_selector = std::make_unique<CompressionCodecSelector>(config, "compression");
        else
            shared->compression_codec_selector = std::make_unique<CompressionCodecSelector>();
    }

    return shared->compression_codec_selector->choose(part_size, part_size_ratio);
}


DiskPtr Context::getDisk(const String & name) const
{
    std::lock_guard lock(shared->storage_policies_mutex);

    auto disk_selector = getDiskSelector(lock);

    return disk_selector->get(name);
}

StoragePolicyPtr Context::getStoragePolicy(const String & name) const
{
    std::lock_guard lock(shared->storage_policies_mutex);

    auto policy_selector = getStoragePolicySelector(lock);

    return policy_selector->get(name);
}


DisksMap Context::getDisksMap() const
{
    std::lock_guard lock(shared->storage_policies_mutex);
    return getDiskSelector(lock)->getDisksMap();
}

StoragePoliciesMap Context::getPoliciesMap() const
{
    std::lock_guard lock(shared->storage_policies_mutex);
    return getStoragePolicySelector(lock)->getPoliciesMap();
}

DiskSelectorPtr Context::getDiskSelector(std::lock_guard<std::mutex> & /* lock */) const
{
    if (!shared->merge_tree_disk_selector)
    {
        constexpr auto config_name = "storage_configuration.disks";
        const auto & config = getConfigRef();

        shared->merge_tree_disk_selector = std::make_shared<DiskSelector>(config, config_name, *this);
    }
    return shared->merge_tree_disk_selector;
}

StoragePolicySelectorPtr Context::getStoragePolicySelector(std::lock_guard<std::mutex> & lock) const
{
    if (!shared->merge_tree_storage_policy_selector)
    {
        constexpr auto config_name = "storage_configuration.policies";
        const auto & config = getConfigRef();

        shared->merge_tree_storage_policy_selector = std::make_shared<StoragePolicySelector>(config, config_name, getDiskSelector(lock));
    }
    return shared->merge_tree_storage_policy_selector;
}


void Context::updateStorageConfiguration(const Poco::Util::AbstractConfiguration & config)
{
    std::lock_guard lock(shared->storage_policies_mutex);

    if (shared->merge_tree_disk_selector)
        shared->merge_tree_disk_selector = shared->merge_tree_disk_selector->updateFromConfig(config, "storage_configuration.disks", *this);

    if (shared->merge_tree_storage_policy_selector)
    {
        try
        {
            shared->merge_tree_storage_policy_selector = shared->merge_tree_storage_policy_selector->updateFromConfig(config, "storage_configuration.policies", shared->merge_tree_disk_selector);
        }
        catch (Exception & e)
        {
            LOG_ERROR(shared->log, "An error has occurred while reloading storage policies, storage policies were not applied: {}", e.message());
        }
    }

#if !defined(ARCADIA_BUILD)
    if (shared->storage_s3_settings)
    {
        shared->storage_s3_settings->loadFromConfig("s3", config);
    }
#endif
}


const MergeTreeSettings & Context::getMergeTreeSettings() const
{
    auto lock = getLock();

    if (!shared->merge_tree_settings)
    {
        const auto & config = getConfigRef();
        MergeTreeSettings mt_settings;
        mt_settings.loadFromConfig("merge_tree", config);
        shared->merge_tree_settings.emplace(mt_settings);
    }

    return *shared->merge_tree_settings;
}

const StorageS3Settings & Context::getStorageS3Settings() const
{
#if !defined(ARCADIA_BUILD)
    auto lock = getLock();

    if (!shared->storage_s3_settings)
    {
        const auto & config = getConfigRef();
        shared->storage_s3_settings.emplace().loadFromConfig("s3", config);
    }

    return *shared->storage_s3_settings;
#else
    throw Exception("S3 is unavailable in Arcadia", ErrorCodes::NOT_IMPLEMENTED);
#endif
}

void Context::checkCanBeDropped(const String & database, const String & table, const size_t & size, const size_t & max_size_to_drop) const
{
    if (!max_size_to_drop || size <= max_size_to_drop)
        return;

    Poco::File force_file(getFlagsPath() + "force_drop_table");
    bool force_file_exists = force_file.exists();

    if (force_file_exists)
    {
        try
        {
            force_file.remove();
            return;
        }
        catch (...)
        {
            /// User should recreate force file on each drop, it shouldn't be protected
            tryLogCurrentException("Drop table check", "Can't remove force file to enable table or partition drop");
        }
    }

    String size_str = formatReadableSizeWithDecimalSuffix(size);
    String max_size_to_drop_str = formatReadableSizeWithDecimalSuffix(max_size_to_drop);
    std::stringstream ostr;

    ostr << "Table or Partition in " << backQuoteIfNeed(database) << "." << backQuoteIfNeed(table) << " was not dropped.\n"
         << "Reason:\n"
         << "1. Size (" << size_str << ") is greater than max_[table/partition]_size_to_drop (" << max_size_to_drop_str << ")\n"
         << "2. File '" << force_file.path() << "' intended to force DROP "
         << (force_file_exists ? "exists but not writeable (could not be removed)" : "doesn't exist") << "\n";

    ostr << "How to fix this:\n"
         << "1. Either increase (or set to zero) max_[table/partition]_size_to_drop in server config and restart ClickHouse\n"
         << "2. Either create forcing file " << force_file.path() << " and make sure that ClickHouse has write permission for it.\n"
         << "Example:\nsudo touch '" << force_file.path() << "' && sudo chmod 666 '" << force_file.path() << "'";

    throw Exception(ostr.str(), ErrorCodes::TABLE_SIZE_EXCEEDS_MAX_DROP_SIZE_LIMIT);
}


void Context::setMaxTableSizeToDrop(size_t max_size)
{
    // Is initialized at server startup and updated at config reload
    shared->max_table_size_to_drop.store(max_size, std::memory_order_relaxed);
}


void Context::checkTableCanBeDropped(const String & database, const String & table, const size_t & table_size) const
{
    size_t max_table_size_to_drop = shared->max_table_size_to_drop.load(std::memory_order_relaxed);

    checkCanBeDropped(database, table, table_size, max_table_size_to_drop);
}


void Context::setMaxPartitionSizeToDrop(size_t max_size)
{
    // Is initialized at server startup and updated at config reload
    shared->max_partition_size_to_drop.store(max_size, std::memory_order_relaxed);
}


void Context::checkPartitionCanBeDropped(const String & database, const String & table, const size_t & partition_size) const
{
    size_t max_partition_size_to_drop = shared->max_partition_size_to_drop.load(std::memory_order_relaxed);

    checkCanBeDropped(database, table, partition_size, max_partition_size_to_drop);
}


BlockInputStreamPtr Context::getInputFormat(const String & name, ReadBuffer & buf, const Block & sample, UInt64 max_block_size) const
{
    return FormatFactory::instance().getInput(name, buf, sample, *this, max_block_size);
}

BlockOutputStreamPtr Context::getOutputFormat(const String & name, WriteBuffer & buf, const Block & sample) const
{
    return FormatFactory::instance().getOutput(name, buf, sample, *this);
}

OutputFormatPtr Context::getOutputFormatProcessor(const String & name, WriteBuffer & buf, const Block & sample) const
{
    return FormatFactory::instance().getOutputFormat(name, buf, sample, *this);
}


time_t Context::getUptimeSeconds() const
{
    auto lock = getLock();
    return shared->uptime_watch.elapsedSeconds();
}


void Context::setConfigReloadCallback(ConfigReloadCallback && callback)
{
    /// Is initialized at server startup, so lock isn't required. Otherwise use mutex.
    shared->config_reload_callback = std::move(callback);
}

void Context::reloadConfig() const
{
    /// Use mutex if callback may be changed after startup.
    if (!shared->config_reload_callback)
        throw Exception("Can't reload config because config_reload_callback is not set.", ErrorCodes::LOGICAL_ERROR);

    shared->config_reload_callback();
}


void Context::shutdown()
{
    for (auto & [disk_name, disk] : getDisksMap())
    {
        LOG_INFO(shared->log, "Shutdown disk {}", disk_name);
        disk->shutdown();
    }

    shared->shutdown();
}


Context::ApplicationType Context::getApplicationType() const
{
    return shared->application_type;
}

void Context::setApplicationType(ApplicationType type)
{
    /// Lock isn't required, you should set it at start
    shared->application_type = type;
}

void Context::setDefaultProfiles(const Poco::Util::AbstractConfiguration & config)
{
    shared->default_profile_name = config.getString("default_profile", "default");
    getAccessControlManager().setDefaultProfileName(shared->default_profile_name);

    shared->system_profile_name = config.getString("system_profile", shared->default_profile_name);
    setProfile(shared->system_profile_name);
}

String Context::getDefaultProfileName() const
{
    return shared->default_profile_name;
}

String Context::getSystemProfileName() const
{
    return shared->system_profile_name;
}

String Context::getFormatSchemaPath() const
{
    return shared->format_schema_path;
}

void Context::setFormatSchemaPath(const String & path)
{
    shared->format_schema_path = path;
}

Context::SampleBlockCache & Context::getSampleBlockCache() const
{
    return getQueryContext().sample_block_cache;
}


bool Context::hasQueryParameters() const
{
    return !query_parameters.empty();
}


const NameToNameMap & Context::getQueryParameters() const
{
    return query_parameters;
}


void Context::setQueryParameter(const String & name, const String & value)
{
    if (!query_parameters.emplace(name, value).second)
        throw Exception("Duplicate name " + backQuote(name) + " of query parameter", ErrorCodes::BAD_ARGUMENTS);
}


#if USE_EMBEDDED_COMPILER

std::shared_ptr<CompiledExpressionCache> Context::getCompiledExpressionCache() const
{
    auto lock = getLock();
    return shared->compiled_expression_cache;
}

void Context::setCompiledExpressionCache(size_t cache_size)
{

    auto lock = getLock();

    if (shared->compiled_expression_cache)
        throw Exception("Compiled expressions cache has been already created.", ErrorCodes::LOGICAL_ERROR);

    shared->compiled_expression_cache = std::make_shared<CompiledExpressionCache>(cache_size);
}

void Context::dropCompiledExpressionCache() const
{
    auto lock = getLock();
    if (shared->compiled_expression_cache)
        shared->compiled_expression_cache->reset();
}

#endif


void Context::addXDBCBridgeCommand(std::unique_ptr<ShellCommand> cmd) const
{
    auto lock = getLock();
    shared->bridge_commands.emplace_back(std::move(cmd));
}


IHostContextPtr & Context::getHostContext()
{
    return host_context;
}


const IHostContextPtr & Context::getHostContext() const
{
    return host_context;
}


std::shared_ptr<ActionLocksManager> Context::getActionLocksManager()
{
    auto lock = getLock();

    if (!shared->action_locks_manager)
        shared->action_locks_manager = std::make_shared<ActionLocksManager>(*this);

    return shared->action_locks_manager;
}


void Context::setExternalTablesInitializer(ExternalTablesInitializer && initializer)
{
    if (external_tables_initializer_callback)
        throw Exception("External tables initializer is already set", ErrorCodes::LOGICAL_ERROR);

    external_tables_initializer_callback = std::move(initializer);
}

void Context::initializeExternalTablesIfSet()
{
    if (external_tables_initializer_callback)
    {
        external_tables_initializer_callback(*this);
        /// Reset callback
        external_tables_initializer_callback = {};
    }
}


void Context::setInputInitializer(InputInitializer && initializer)
{
    if (input_initializer_callback)
        throw Exception("Input initializer is already set", ErrorCodes::LOGICAL_ERROR);

    input_initializer_callback = std::move(initializer);
}


void Context::initializeInput(const StoragePtr & input_storage)
{
    if (!input_initializer_callback)
        throw Exception("Input initializer is not set", ErrorCodes::LOGICAL_ERROR);

    input_initializer_callback(*this, input_storage);
    /// Reset callback
    input_initializer_callback = {};
}


void Context::setInputBlocksReaderCallback(InputBlocksReader && reader)
{
    if (input_blocks_reader)
        throw Exception("Input blocks reader is already set", ErrorCodes::LOGICAL_ERROR);

    input_blocks_reader = std::move(reader);
}


InputBlocksReader Context::getInputBlocksReaderCallback() const
{
    return input_blocks_reader;
}


void Context::resetInputCallbacks()
{
    if (input_initializer_callback)
        input_initializer_callback = {};

    if (input_blocks_reader)
        input_blocks_reader = {};
}


StorageID Context::resolveStorageID(StorageID storage_id, StorageNamespace where) const
{
    if (storage_id.uuid != UUIDHelpers::Nil)
        return storage_id;

    StorageID resolved = StorageID::createEmpty();
    std::optional<Exception> exc;
    {
        auto lock = getLock();
        resolved = resolveStorageIDImpl(std::move(storage_id), where, &exc);
    }
    if (exc)
        throw Exception(*exc);
    if (!resolved.hasUUID() && resolved.database_name != DatabaseCatalog::TEMPORARY_DATABASE)
        resolved.uuid = DatabaseCatalog::instance().getDatabase(resolved.database_name)->tryGetTableUUID(resolved.table_name);
    return resolved;
}

StorageID Context::tryResolveStorageID(StorageID storage_id, StorageNamespace where) const
{
    if (storage_id.uuid != UUIDHelpers::Nil)
        return storage_id;

    StorageID resolved = StorageID::createEmpty();
    {
        auto lock = getLock();
        resolved = resolveStorageIDImpl(std::move(storage_id), where, nullptr);
    }
    if (resolved && !resolved.hasUUID() && resolved.database_name != DatabaseCatalog::TEMPORARY_DATABASE)
    {
        auto db = DatabaseCatalog::instance().tryGetDatabase(resolved.database_name);
        if (db)
            resolved.uuid = db->tryGetTableUUID(resolved.table_name);
    }
    return resolved;
}

StorageID Context::resolveStorageIDImpl(StorageID storage_id, StorageNamespace where, std::optional<Exception> * exception) const
{
    if (storage_id.uuid != UUIDHelpers::Nil)
        return storage_id;

    if (!storage_id)
    {
        if (exception)
            exception->emplace("Both table name and UUID are empty", ErrorCodes::UNKNOWN_TABLE);
        return storage_id;
    }

    bool look_for_external_table = where & StorageNamespace::ResolveExternal;
    bool in_current_database = where & StorageNamespace::ResolveCurrentDatabase;
    bool in_specified_database = where & StorageNamespace::ResolveGlobal;

    if (!storage_id.database_name.empty())
    {
        if (in_specified_database)
            return storage_id;     /// NOTE There is no guarantees that table actually exists in database.
        if (exception)
            exception->emplace("External and temporary tables have no database, but " +
                        storage_id.database_name + " is specified", ErrorCodes::UNKNOWN_TABLE);
        return StorageID::createEmpty();
    }

    /// Database name is not specified. It's temporary table or table in current database.

    if (look_for_external_table)
    {
        /// Global context should not contain temporary tables
        assert(global_context != this || getApplicationType() == ApplicationType::LOCAL);

        auto resolved_id = StorageID::createEmpty();
        auto try_resolve = [&](const Context & context) -> bool
        {
            const auto & tables = context.external_tables_mapping;
            auto it = tables.find(storage_id.getTableName());
            if (it == tables.end())
                return false;
            resolved_id = it->second->getGlobalTableID();
            return true;
        };

        /// Firstly look for temporary table in current context
        if (try_resolve(*this))
            return resolved_id;

        /// If not found and current context was created from some query context, look for temporary table in query context
        bool is_local_context = query_context && query_context != this;
        if (is_local_context && try_resolve(*query_context))
            return resolved_id;

        /// If not found and current context was created from some session context, look for temporary table in session context
        bool is_local_or_query_context = session_context && session_context != this;
        if (is_local_or_query_context && try_resolve(*session_context))
            return resolved_id;
    }

    /// Temporary table not found. It's table in current database.

    if (in_current_database)
    {
        if (current_database.empty())
        {
            if (exception)
                exception->emplace("Default database is not selected", ErrorCodes::UNKNOWN_DATABASE);
            return StorageID::createEmpty();
        }
        storage_id.database_name = current_database;
        /// NOTE There is no guarantees that table actually exists in database.
        return storage_id;
    }

    if (exception)
        exception->emplace("Cannot resolve database name for table " + storage_id.getNameForLogs(), ErrorCodes::UNKNOWN_TABLE);
    return StorageID::createEmpty();
}

}<|MERGE_RESOLUTION|>--- conflicted
+++ resolved
@@ -688,17 +688,11 @@
     client_info.current_password = password.value_or("");
 #endif
 
-<<<<<<< HEAD
-    auto new_user_id = getAccessControlManager().findOrGenerate<User>(name);
-    std::shared_ptr<const ContextAccess> new_access;
-    if (new_user_id)
-=======
     /// Find a user with such name and check the password.
     UUID new_user_id;
     if (password)
         new_user_id = getAccessControlManager().login(name, *password, address.host());
     else
->>>>>>> 8630d1ba
     {
         /// Access w/o password is done under interserver-secret (remote_servers.secret)
         /// So it is okay not to check client's host in this case (since there is trust).
