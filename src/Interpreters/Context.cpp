--- conflicted
+++ resolved
@@ -2482,22 +2482,25 @@
 }
 
 
-<<<<<<< HEAD
 std::shared_ptr<TransactionsInfoLog> Context::getTransactionsInfoLog() const
-=======
-std::shared_ptr<ProcessorsProfileLog> Context::getProcessorsProfileLog() const
->>>>>>> f3f8f27d
 {
     auto lock = getLock();
 
     if (!shared->system_logs)
         return {};
 
-<<<<<<< HEAD
     return shared->system_logs->transactions_info_log;
-=======
+}
+
+
+std::shared_ptr<ProcessorsProfileLog> Context::getProcessorsProfileLog() const
+{
+    auto lock = getLock();
+
+    if (!shared->system_logs)
+        return {};
+
     return shared->system_logs->processors_profile_log;
->>>>>>> f3f8f27d
 }
 
 
