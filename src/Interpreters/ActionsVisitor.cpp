--- conflicted
+++ resolved
@@ -1414,11 +1414,6 @@
           * In case that we have HAVING with IN subquery, we have to force creating set for it.
           * Also it doesn't make sense if it is GLOBAL IN or ordinary IN.
           */
-<<<<<<< HEAD
-        if (data.create_source_for_in)
-=======
-        if (!subquery_for_set.hasSource())
->>>>>>> 157da5b8
         {
             auto interpreter = interpretSubquery(right_in_operand, data.getContext(), data.subquery_depth, {});
             subquery_for_set.createSource(*interpreter);
