#include "config.h"

#if USE_AWS_S3

#include <Storages/StorageS3.h>
#include <Storages/checkAndGetLiteralArgument.h>

#include <DataTypes/DataTypeString.h>
#include <IO/S3Common.h>
#include <Interpreters/evaluateConstantExpression.h>
#include <Interpreters/Context.h>
#include <Interpreters/ClientInfo.h>
#include <TableFunctions/TableFunctionFactory.h>
#include <TableFunctions/TableFunctionS3.h>
#include <TableFunctions/TableFunctionS3Cluster.h>
#include <Interpreters/parseColumnsListForTableFunction.h>
#include <Access/Common/AccessFlags.h>
#include <Parsers/ASTLiteral.h>
#include <Parsers/ASTExpressionList.h>
#include <Parsers/IAST_fwd.h>

#include "registerTableFunctions.h"

#include <memory>
#include <thread>


namespace DB
{

namespace ErrorCodes
{
    extern const int NUMBER_OF_ARGUMENTS_DOESNT_MATCH;
    extern const int BAD_GET;
}


void TableFunctionS3Cluster::parseArguments(const ASTPtr & ast_function, ContextPtr context)
{
    /// Parse args
    ASTs & args_func = ast_function->children;

    if (args_func.size() != 1)
        throw Exception(ErrorCodes::NUMBER_OF_ARGUMENTS_DOESNT_MATCH, "Table function '{}' must have arguments.", getName());

    ASTs & args = args_func.at(0)->children;

    constexpr auto fmt_string = "The signature of table function {} could be the following:\n"
                                " - cluster, url\n"
                                " - cluster, url, format\n"
                                " - cluster, url, format, structure\n"
                                " - cluster, url, access_key_id, secret_access_key\n"
                                " - cluster, url, format, structure, compression_method\n"
                                " - cluster, url, access_key_id, secret_access_key, format\n"
                                " - cluster, url, access_key_id, secret_access_key, format, structure\n"
                                " - cluster, url, access_key_id, secret_access_key, format, structure, compression_method";
    auto message = PreformattedMessage{fmt::format(fmt_string, getName()), fmt_string};
    if (args.size() < 2 || args.size() > 7)
        throw Exception::createDeprecated(message, ErrorCodes::NUMBER_OF_ARGUMENTS_DOESNT_MATCH);

<<<<<<< HEAD
    /// This arguments are always the first
    cluster_name = checkAndGetLiteralArgument<String>(args[0], "cluster_name");
=======
    /// evaluate only first argument, everything else will be done TableFunctionS3
    args[0] = evaluateConstantExpressionOrIdentifierAsLiteral(args[0], context);

    /// Cluster name is always the first
    configuration.cluster_name = checkAndGetLiteralArgument<String>(args[0], "cluster_name");
>>>>>>> 9bf61759

    if (!context->tryGetCluster(cluster_name))
        throw Exception(ErrorCodes::BAD_GET, "Requested cluster '{}' not found", cluster_name);

    /// Just cut the first arg (cluster_name) and try to parse s3 table function arguments as is
    ASTs clipped_args;
    clipped_args.reserve(args.size() - 1);
    std::copy(args.begin() + 1, args.end(), std::back_inserter(clipped_args));

    /// StorageS3ClusterConfiguration inherints from StorageS3::Configuration, so it is safe to upcast it.
    argument_parse_result = TableFunctionS3::parseArgumentsImpl(message.text, clipped_args, context, static_cast<StorageS3::Configuration &>(configuration));
}


ColumnsDescription TableFunctionS3Cluster::getActualTableStructure(ContextPtr context) const
{
    context->checkAccess(getSourceAccessType());

    configuration.update(context);
    if (configuration.structure == "auto")
        return StorageS3::getTableStructureFromData(configuration, std::nullopt, context);

    return parseColumnsListFromString(configuration.structure, context);
}

StoragePtr TableFunctionS3Cluster::executeImpl(
    const ASTPtr & /*function*/, ContextPtr context,
    const std::string & table_name, ColumnsDescription /*cached_columns*/) const
{
    StoragePtr storage;
    ColumnsDescription columns;

    if (argument_parse_result.has_structure_argument)
    {
        columns = parseColumnsListFromString(configuration.structure, context);
    }
    else if (!structure_hint.empty())
    {
        columns = structure_hint;
    }

    if (context->getClientInfo().query_kind == ClientInfo::QueryKind::SECONDARY_QUERY)
    {
        /// On worker node this filename won't contains globs
        storage = std::make_shared<StorageS3>(
            configuration,
            context,
            StorageID(getDatabaseName(), table_name),
            columns,
            ConstraintsDescription{},
            /* comment */String{},
            /* format_settings */std::nullopt, /// No format_settings for S3Cluster
            /*distributed_processing=*/true);
    }
    else
    {
        storage = std::make_shared<StorageS3Cluster>(
            cluster_name,
            configuration,
            StorageID(getDatabaseName(), table_name),
            columns,
            ConstraintsDescription{},
            context,
            argument_parse_result.has_structure_argument,
            argument_parse_result.has_format_argument);
    }

    storage->startup();

    return storage;
}


void registerTableFunctionS3Cluster(TableFunctionFactory & factory)
{
    factory.registerFunction<TableFunctionS3Cluster>();
}


}

#endif<|MERGE_RESOLUTION|>--- conflicted
+++ resolved
@@ -58,16 +58,11 @@
     if (args.size() < 2 || args.size() > 7)
         throw Exception::createDeprecated(message, ErrorCodes::NUMBER_OF_ARGUMENTS_DOESNT_MATCH);
 
-<<<<<<< HEAD
-    /// This arguments are always the first
-    cluster_name = checkAndGetLiteralArgument<String>(args[0], "cluster_name");
-=======
-    /// evaluate only first argument, everything else will be done TableFunctionS3
+    /// Evaluate only first argument, everything else will be done TableFunctionS3
     args[0] = evaluateConstantExpressionOrIdentifierAsLiteral(args[0], context);
 
     /// Cluster name is always the first
-    configuration.cluster_name = checkAndGetLiteralArgument<String>(args[0], "cluster_name");
->>>>>>> 9bf61759
+    cluster_name = checkAndGetLiteralArgument<String>(args[0], "cluster_name");
 
     if (!context->tryGetCluster(cluster_name))
         throw Exception(ErrorCodes::BAD_GET, "Requested cluster '{}' not found", cluster_name);
@@ -78,7 +73,7 @@
     std::copy(args.begin() + 1, args.end(), std::back_inserter(clipped_args));
 
     /// StorageS3ClusterConfiguration inherints from StorageS3::Configuration, so it is safe to upcast it.
-    argument_parse_result = TableFunctionS3::parseArgumentsImpl(message.text, clipped_args, context, static_cast<StorageS3::Configuration &>(configuration));
+    TableFunctionS3::parseArgumentsImpl(message.text, clipped_args, context, static_cast<StorageS3::Configuration &>(configuration));
 }
 
 
@@ -99,8 +94,9 @@
 {
     StoragePtr storage;
     ColumnsDescription columns;
+    bool structure_argument_was_provided = configuration.structure != "auto";
 
-    if (argument_parse_result.has_structure_argument)
+    if (structure_argument_was_provided)
     {
         columns = parseColumnsListFromString(configuration.structure, context);
     }
@@ -131,8 +127,7 @@
             columns,
             ConstraintsDescription{},
             context,
-            argument_parse_result.has_structure_argument,
-            argument_parse_result.has_format_argument);
+            structure_argument_was_provided);
     }
 
     storage->startup();
