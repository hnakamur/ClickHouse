#pragma once

#include <Core/Defines.h>
#include <Core/Names.h>
#include <base/types.h>
#include <base/unit.h>

namespace DB
{

/**
  * Various tweaks for input/output formats. Text serialization/deserialization
  * of data types also depend on some of these settings. It is different from
  * FormatFactorySettings in that it has all necessary user-provided settings
  * combined with information from context etc, that we can use directly during
  * serialization. In contrast, FormatFactorySettings' job is to reflect the
  * changes made to user-visible format settings, such as when tweaking the
  * the format for File engine.
  * NOTE Parameters for unrelated formats and unrelated data types are collected
  * in this struct - it prevents modularity, but they are difficult to separate.
  */
struct FormatSettings
{
    /// Format will be used for streaming. Not every formats support it
    /// Option means that each chunk of data need to be formatted independently. Also each chunk will be flushed at the end of processing.
    bool enable_streaming = false;

    bool skip_unknown_fields = false;
    bool with_names_use_header = false;
    bool with_types_use_header = false;
    bool write_statistics = true;
    bool import_nested_json = false;
    bool null_as_default = true;
    bool force_null_for_omitted_fields = false;
    bool decimal_trailing_zeros = false;
    bool defaults_for_omitted_fields = true;
    bool is_writing_to_terminal = false;

    bool seekable_read = true;
    UInt64 max_rows_to_read_for_schema_inference = 25000;
    UInt64 max_bytes_to_read_for_schema_inference = 32 * 1024 * 1024;

    String column_names_for_schema_inference{};
    String schema_inference_hints{};

    bool try_infer_integers = true;
    bool try_infer_dates = true;
    bool try_infer_datetimes = true;
    bool try_infer_datetimes_only_datetime64 = false;
    bool try_infer_exponent_floats = false;

    enum class DateTimeInputFormat : uint8_t
    {
        Basic,        /// Default format for fast parsing: YYYY-MM-DD hh:mm:ss (ISO-8601 without fractional part and timezone) or NNNNNNNNNN unix timestamp.
        BestEffort,   /// Use sophisticated rules to parse whatever possible.
        BestEffortUS  /// Use sophisticated rules to parse American style: mm/dd/yyyy
    };

    DateTimeInputFormat date_time_input_format = DateTimeInputFormat::Basic;

    enum class DateTimeOutputFormat : uint8_t
    {
        Simple,
        ISO,
        UnixTimestamp
    };

    enum class EscapingRule : uint8_t
    {
        None,
        Escaped,
        Quoted,
        CSV,
        JSON,
        XML,
        Raw
    };

    bool schema_inference_make_columns_nullable = true;

    DateTimeOutputFormat date_time_output_format = DateTimeOutputFormat::Simple;

    enum class IntervalOutputFormat : uint8_t
    {
        Kusto,
        Numeric
    };

    struct
    {
        IntervalOutputFormat output_format = IntervalOutputFormat::Numeric;
    } interval{};

    enum class DateTimeOverflowBehavior : uint8_t
    {
        Ignore,
        Throw,
        Saturate
    };

    DateTimeOverflowBehavior date_time_overflow_behavior = DateTimeOverflowBehavior::Ignore;

    bool input_format_ipv4_default_on_conversion_error = false;
    bool input_format_ipv6_default_on_conversion_error = false;

    UInt64 input_allow_errors_num = 0;
    Float32 input_allow_errors_ratio = 0;

    UInt64 client_protocol_version = 0;

    UInt64 max_parser_depth = DBMS_DEFAULT_MAX_PARSER_DEPTH;

    size_t max_threads = 1;

    enum class ArrowCompression : uint8_t
    {
        NONE,
        LZ4_FRAME,
        ZSTD
    };

    struct
    {
        UInt64 max_binary_string_size = 1_GiB;
        UInt64 max_binary_array_size = 1_GiB;
        bool encode_types_in_binary_format = false;
        bool decode_types_in_binary_format = false;
    } binary{};

    struct
    {
        UInt64 row_group_size = 1000000;
        bool low_cardinality_as_dictionary = false;
        bool use_signed_indexes_for_dictionary = false;
        bool use_64_bit_indexes_for_dictionary = false;
        bool allow_missing_columns = false;
        bool skip_columns_with_unsupported_types_in_schema_inference = false;
        bool case_insensitive_column_matching = false;
        bool output_string_as_string = false;
        bool output_fixed_string_as_fixed_byte_array = true;
        ArrowCompression output_compression_method = ArrowCompression::NONE;
    } arrow{};

    struct
    {
        String schema_registry_url;
        String output_codec;
        UInt64 output_sync_interval = 16 * 1024;
        bool allow_missing_fields = false;
        String string_column_pattern;
        UInt64 output_rows_in_file = 1;
    } avro{};

    String bool_true_representation = "true";
    String bool_false_representation = "false";

    struct CSV
    {
        char delimiter = ',';
        bool allow_single_quotes = true;
        bool allow_double_quotes = true;
        bool serialize_tuple_into_separate_columns = true;
        bool deserialize_separate_columns_into_tuple = true;
        bool empty_as_default = false;
        bool crlf_end_of_line = false;
        bool allow_cr_end_of_line = false;
        bool enum_as_number = false;
        bool arrays_as_nested_csv = false;
        String null_representation = "\\N";
        char tuple_delimiter = ',';
        bool use_best_effort_in_schema_inference = true;
        UInt64 skip_first_lines = 0;
        String custom_delimiter;
        bool try_detect_header = true;
        bool skip_trailing_empty_lines = false;
        bool trim_whitespaces = true;
        bool allow_whitespace_or_tab_as_delimiter = false;
        bool allow_variable_number_of_columns = false;
        bool use_default_on_bad_values = false;
        bool try_infer_numbers_from_strings = true;
        bool try_infer_strings_from_quoted_tuples = true;
    } csv{};

    struct HiveText
    {
        char fields_delimiter = '\x01';
        char collection_items_delimiter = '\x02';
        char map_keys_delimiter = '\x03';
        bool allow_variable_number_of_columns = true;
        Names input_field_names;
    } hive_text{};

    struct Custom
    {
        std::string result_before_delimiter;
        std::string result_after_delimiter;
        std::string row_before_delimiter;
        std::string row_after_delimiter;
        std::string row_between_delimiter;
        std::string field_delimiter;
        EscapingRule escaping_rule = EscapingRule::Escaped;
        bool try_detect_header = true;
        bool skip_trailing_empty_lines = false;
        bool allow_variable_number_of_columns = false;
    } custom{};

    struct JSON
    {
        size_t max_depth = 1000;
        bool array_of_rows = false;
        bool quote_64bit_integers = true;
        bool quote_64bit_floats = false;
        bool quote_denormals = true;
        bool quote_decimals = false;
        bool escape_forward_slashes = true;
        bool read_named_tuples_as_objects = false;
        bool use_string_type_for_ambiguous_paths_in_named_tuples_inference_from_objects = false;
        bool write_named_tuples_as_objects = false;
        bool skip_null_value_in_named_tuples = false;
        bool defaults_for_missing_elements_in_named_tuple = false;
        bool ignore_unknown_keys_in_named_tuple = false;
        bool serialize_as_strings = false;
        bool read_bools_as_numbers = true;
        bool read_bools_as_strings = true;
        bool read_numbers_as_strings = true;
        bool read_objects_as_strings = true;
        bool read_arrays_as_strings = true;
        bool try_infer_numbers_from_strings = false;
        bool validate_types_from_metadata = true;
        bool validate_utf8 = false;
        bool allow_deprecated_object_type = false;
        bool allow_json_type = false;
        bool valid_output_on_exception = false;
        bool compact_allow_variable_number_of_columns = false;
        bool try_infer_objects_as_tuples = false;
        bool infer_incomplete_types_as_strings = true;
        bool throw_on_bad_escape_sequence = true;
        bool ignore_unnecessary_fields = true;
<<<<<<< HEAD
        bool case_insensitive_column_matching = false;
        bool empty_as_default = false;
=======
        bool type_json_skip_duplicated_paths = false;
>>>>>>> 9849a7cd
    } json{};

    struct
    {
        String column_for_object_name{};
    } json_object_each_row{};

    enum class ParquetVersion : uint8_t
    {
        V1_0,
        V2_4,
        V2_6,
        V2_LATEST,
    };

    enum class ParquetCompression : uint8_t
    {
        NONE,
        SNAPPY,
        ZSTD,
        LZ4,
        GZIP,
        BROTLI,
    };

    struct
    {
        UInt64 row_group_rows = 1000000;
        UInt64 row_group_bytes = 512 * 1024 * 1024;
        bool allow_missing_columns = false;
        bool skip_columns_with_unsupported_types_in_schema_inference = false;
        bool case_insensitive_column_matching = false;
        bool filter_push_down = true;
        bool use_native_reader = false;
        std::unordered_set<int> skip_row_groups = {};
        bool output_string_as_string = false;
        bool output_fixed_string_as_fixed_byte_array = true;
        bool preserve_order = false;
        bool use_custom_encoder = true;
        bool parallel_encoding = true;
        UInt64 max_block_size = DEFAULT_BLOCK_SIZE;
        size_t prefer_block_bytes = DEFAULT_BLOCK_SIZE * 256;
        ParquetVersion output_version;
        ParquetCompression output_compression_method = ParquetCompression::SNAPPY;
        bool output_compliant_nested_types = true;
        size_t data_page_size = 1024 * 1024;
        size_t write_batch_size = 1024;
        bool write_page_index = false;
        size_t local_read_min_bytes_for_seek = 8192;
    } parquet{};

    struct Pretty
    {
        UInt64 max_rows = 10000;
        UInt64 max_column_pad_width = 250;
        UInt64 max_value_width = 10000;
        UInt64 max_value_width_apply_for_single_value = false;
        bool highlight_digit_groups = true;
        /// Set to 2 for auto
        UInt64 color = 2;

        bool output_format_pretty_row_numbers = false;
        UInt64 output_format_pretty_single_large_number_tip_threshold = 1'000'000;
        UInt64 output_format_pretty_display_footer_column_names = 1;
        UInt64 output_format_pretty_display_footer_column_names_min_rows = 50;

        enum class Charset : uint8_t
        {
            UTF8,
            ASCII,
        };

        Charset charset = Charset::UTF8;
    } pretty{};

    struct
    {
        bool input_flatten_google_wrappers = false;
        bool output_nullables_with_google_wrappers = false;
        /**
         * Some buffers (kafka / rabbit) split the rows internally using callback,
         * and always send one row per message, so we can push there formats
         * without framing / delimiters (like ProtobufSingle). In other cases,
         * we have to enforce exporting at most one row in the format output,
         * because Protobuf without delimiters is not generally useful.
         */
        bool allow_multiple_rows_without_delimiter = false;
        bool skip_fields_with_unsupported_types_in_schema_inference = false;
        bool use_autogenerated_schema = true;
        std::string google_protos_path;
    } protobuf{};

    struct
    {
        uint32_t client_capabilities = 0;
        size_t max_packet_size = 0;
        uint8_t * sequence_id = nullptr; /// Not null if it's MySQLWire output format used to handle MySQL protocol connections.
        /**
         * COM_QUERY uses Text ResultSet
         * https://dev.mysql.com/doc/dev/mysql-server/latest/page_protocol_com_query_response_text_resultset.html
         * COM_STMT_EXECUTE uses Binary Protocol ResultSet
         * https://dev.mysql.com/doc/dev/mysql-server/latest/page_protocol_com_stmt_execute_response.html
         * By default, use Text ResultSet.
         */
        bool binary_protocol = false;
    } mysql_wire{};

    struct
    {
        std::string regexp;
        EscapingRule escaping_rule = EscapingRule::Raw;
        bool skip_unmatched = false;
    } regexp{};

    struct
    {
        std::string format_schema;
        std::string format_schema_path;
        bool is_server = false;
        std::string output_format_schema;
    } schema{};

    struct
    {
        String resultset_format;
        String row_format;
        String row_between_delimiter;
        String row_format_template;
        String resultset_format_template;
    } template_settings{};

    struct
    {
        bool empty_as_default = false;
        bool crlf_end_of_line = false;
        String null_representation = "\\N";
        bool enum_as_number = false;
        bool use_best_effort_in_schema_inference = true;
        UInt64 skip_first_lines = 0;
        bool try_detect_header = true;
        bool skip_trailing_empty_lines = false;
        bool allow_variable_number_of_columns = false;
        bool crlf_end_of_line_input = false;
    } tsv{};

    struct
    {
        bool interpret_expressions = true;
        bool deduce_templates_of_expressions = true;
        bool accurate_types_of_literals = true;
        bool allow_data_after_semicolon = false;
        bool escape_quote_with_quote = false;
    } values{};

    enum class ORCCompression : uint8_t
    {
        NONE,
        LZ4,
        SNAPPY,
        ZSTD,
        ZLIB,
    };

    struct
    {
        bool allow_missing_columns = false;
        int64_t row_batch_size = 100'000;
        bool skip_columns_with_unsupported_types_in_schema_inference = false;
        bool case_insensitive_column_matching = false;
        std::unordered_set<int> skip_stripes = {};
        bool output_string_as_string = false;
        ORCCompression output_compression_method = ORCCompression::NONE;
        bool use_fast_decoder = true;
        bool filter_push_down = true;
        UInt64 output_row_index_stride = 10'000;
        String reader_time_zone_name = "GMT";
    } orc{};

    /// For capnProto format we should determine how to
    /// compare ClickHouse Enum and Enum from schema.
    enum class CapnProtoEnumComparingMode : uint8_t
    {
        BY_NAMES, // Names in enums should be the same, values can be different.
        BY_NAMES_CASE_INSENSITIVE, // Case-insensitive name comparison.
        BY_VALUES, // Values should be the same, names can be different.
    };

    struct CapnProto
    {
        CapnProtoEnumComparingMode enum_comparing_mode = CapnProtoEnumComparingMode::BY_VALUES;
        bool skip_fields_with_unsupported_types_in_schema_inference = false;
        bool use_autogenerated_schema = true;
    } capn_proto{};

    enum class MsgPackUUIDRepresentation : uint8_t
    {
        STR, // Output UUID as a string of 36 characters.
        BIN, // Output UUID as 16-bytes binary.
        EXT, // Output UUID as ExtType = 2
    };

    struct
    {
        UInt64 number_of_columns = 0;
        MsgPackUUIDRepresentation output_uuid_representation = MsgPackUUIDRepresentation::EXT;
    } msgpack{};

    struct MySQLDump
    {
        String table_name;
        bool map_column_names = true;
    } mysql_dump{};

    struct
    {
        UInt64 max_batch_size = DEFAULT_BLOCK_SIZE;
        String table_name = "table";
        bool include_column_names = true;
        bool use_replace = false;
        bool quote_names = true;
    } sql_insert{};

    struct
    {
        bool output_string_as_string;
        bool skip_fields_with_unsupported_types_in_schema_inference;
    } bson{};

    struct
    {
        bool allow_types_conversion = true;
        bool encode_types_in_binary_format = false;
        bool decode_types_in_binary_format = false;
    } native{};

    struct
    {
        bool valid_output_on_exception = false;
    } xml{};

    struct
    {
        bool escape_special_characters = false;
    } markdown{};
};

}<|MERGE_RESOLUTION|>--- conflicted
+++ resolved
@@ -236,12 +236,8 @@
         bool infer_incomplete_types_as_strings = true;
         bool throw_on_bad_escape_sequence = true;
         bool ignore_unnecessary_fields = true;
-<<<<<<< HEAD
-        bool case_insensitive_column_matching = false;
         bool empty_as_default = false;
-=======
         bool type_json_skip_duplicated_paths = false;
->>>>>>> 9849a7cd
     } json{};
 
     struct
