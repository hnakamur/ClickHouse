#include <Common/config.h>

#if USE_AWS_S3

#include <Common/logger_useful.h>
#include <Common/FileCache.h>

#include <IO/WriteBufferFromS3.h>
#include <IO/WriteHelpers.h>
#include <Interpreters/Context.h>

#include <aws/s3/S3Client.h>
#include <aws/s3/model/CreateMultipartUploadRequest.h>
#include <aws/s3/model/CompleteMultipartUploadRequest.h>
#include <aws/s3/model/PutObjectRequest.h>
#include <aws/s3/model/UploadPartRequest.h>

#include <utility>


namespace ProfileEvents
{
    extern const Event WriteBufferFromS3Bytes;
    extern const Event RemoteFSCacheDownloadBytes;
}

namespace DB
{
// S3 protocol does not allow to have multipart upload with more than 10000 parts.
// In case server does not return an error on exceeding that number, we print a warning
// because custom S3 implementation may allow relaxed requirements on that.
const int S3_WARN_MAX_PARTS = 10000;


namespace ErrorCodes
{
    extern const int S3_ERROR;
}

struct WriteBufferFromS3::UploadPartTask
{
    Aws::S3::Model::UploadPartRequest req;
    bool is_finised = false;
    std::string tag;
    std::exception_ptr exception;
    std::optional<FileSegmentsHolder> cache_files;
};

struct WriteBufferFromS3::PutObjectTask
{
    Aws::S3::Model::PutObjectRequest req;
    bool is_finised = false;
    std::exception_ptr exception;
    std::optional<FileSegmentsHolder> cache_files;
};

WriteBufferFromS3::WriteBufferFromS3(
    std::shared_ptr<Aws::S3::S3Client> client_ptr_,
    const String & bucket_,
    const String & key_,
    const S3Settings::ReadWriteSettings & s3_settings_,
    std::optional<std::map<String, String>> object_metadata_,
    size_t buffer_size_,
    ScheduleFunc schedule_,
    FileCachePtr cache_)
    : BufferWithOwnMemory<WriteBuffer>(buffer_size_, nullptr, 0)
    , bucket(bucket_)
    , key(key_)
    , object_metadata(std::move(object_metadata_))
    , client_ptr(std::move(client_ptr_))
    , upload_part_size(s3_settings_.min_upload_part_size)
    , s3_settings(s3_settings_)
    , schedule(std::move(schedule_))
    , cache(cache_)
    , cache_writer(cache_.get(), cache_->hash(key), /* max_file_segment_size */s3_settings.max_single_part_upload_size)
{
    allocateBuffer();
}

void WriteBufferFromS3::nextImpl()
{
    if (!offset())
        return;

    /// Buffer in a bad state after exception
    if (temporary_buffer->tellp() == -1)
        allocateBuffer();

    size_t size = offset();
    temporary_buffer->write(working_buffer.begin(), size);

    if (size && cacheEnabled())
    {
        cache_writer.write(working_buffer.begin(), size, current_cache_write_offset);
        ProfileEvents::increment(ProfileEvents::RemoteFSCacheDownloadBytes, size);
    }
    current_cache_write_offset += size;

    ThreadGroupStatusPtr running_group = CurrentThread::isInitialized() && CurrentThread::get().getThreadGroup()
            ? CurrentThread::get().getThreadGroup()
            : MainThreadStatus::getInstance().getThreadGroup();

<<<<<<< HEAD
    ProfileEvents::increment(ProfileEvents::S3WriteBytes, offset());
=======
    if (cacheEnabled())
    {
        auto cache_key = cache->hash(key);

        file_segments_holder.emplace(cache->setDownloading(cache_key, current_download_offset, size));
        current_download_offset += size;

        size_t remaining_size = size;
        auto & file_segments = file_segments_holder->file_segments;
        for (auto file_segment_it = file_segments.begin(); file_segment_it != file_segments.end(); ++file_segment_it)
        {
            auto & file_segment = *file_segment_it;
            size_t current_size = std::min(file_segment->range().size(), remaining_size);
            remaining_size -= current_size;

            if (file_segment->reserve(current_size))
            {
                file_segment->writeInMemory(working_buffer.begin(), current_size);
            }
            else
            {
                for (auto reset_segment_it = file_segment_it; reset_segment_it != file_segments.end(); ++reset_segment_it)
                    (*reset_segment_it)->complete(FileSegment::State::PARTIALLY_DOWNLOADED_NO_CONTINUATION);
                file_segments.erase(file_segment_it, file_segments.end());
                break;
            }
        }
    }

    ProfileEvents::increment(ProfileEvents::WriteBufferFromS3Bytes, offset());
>>>>>>> 27fd255b

    last_part_size += offset();

    /// Data size exceeds singlepart upload threshold, need to use multipart upload.
    if (multipart_upload_id.empty() && last_part_size > s3_settings.max_single_part_upload_size)
        createMultipartUpload();

    if (!multipart_upload_id.empty() && last_part_size > upload_part_size)
    {
        writePart();

        allocateBuffer();
    }

    waitForReadyBackGroundTasks();
}

void WriteBufferFromS3::allocateBuffer()
{
    if (total_parts_uploaded != 0 && total_parts_uploaded % s3_settings.upload_part_size_multiply_parts_count_threshold == 0)
        upload_part_size *= s3_settings.upload_part_size_multiply_factor;

    temporary_buffer = Aws::MakeShared<Aws::StringStream>("temporary buffer");
    temporary_buffer->exceptions(std::ios::badbit);
    last_part_size = 0;
}

WriteBufferFromS3::~WriteBufferFromS3()
{
    try
    {
        finalize();
    }
    catch (...)
    {
        tryLogCurrentException(__PRETTY_FUNCTION__);
    }
}

bool WriteBufferFromS3::cacheEnabled() const
{
    return cache != nullptr;
}

void WriteBufferFromS3::preFinalize()
{
    next();

    if (multipart_upload_id.empty())
    {
        makeSinglepartUpload();
    }
    else
    {
        /// Write rest of the data as last part.
        writePart();
    }

    is_prefinalized = true;
}

void WriteBufferFromS3::finalizeImpl()
{
    if (!is_prefinalized)
        preFinalize();

    waitForAllBackGroundTasks();

    if (!multipart_upload_id.empty())
        completeMultipartUpload();

    if (cacheEnabled())
        cache_writer.finalize();
}

void WriteBufferFromS3::createMultipartUpload()
{
    Aws::S3::Model::CreateMultipartUploadRequest req;
    req.SetBucket(bucket);
    req.SetKey(key);

    /// If we don't do it, AWS SDK can mistakenly set it to application/xml, see https://github.com/aws/aws-sdk-cpp/issues/1840
    req.SetContentType("binary/octet-stream");

    if (object_metadata.has_value())
        req.SetMetadata(object_metadata.value());

    auto outcome = client_ptr->CreateMultipartUpload(req);

    if (outcome.IsSuccess())
    {
        multipart_upload_id = outcome.GetResult().GetUploadId();
        LOG_TRACE(log, "Multipart upload has created. Bucket: {}, Key: {}, Upload id: {}", bucket, key, multipart_upload_id);
    }
    else
        throw Exception(outcome.GetError().GetMessage(), ErrorCodes::S3_ERROR);
}

void WriteBufferFromS3::writePart()
{
    auto size = temporary_buffer->tellp();

    LOG_TRACE(log, "Writing part. Bucket: {}, Key: {}, Upload_id: {}, Size: {}", bucket, key, multipart_upload_id, size);

    if (size < 0)
    {
        LOG_WARNING(log, "Skipping part upload. Buffer is in bad state, it means that we have tried to upload something, but got an exception.");
        return;
    }

    if (size == 0)
    {
        LOG_TRACE(log, "Skipping writing part. Buffer is empty.");
        return;
    }

    if (part_tags.size() == S3_WARN_MAX_PARTS)
    {
        // Don't throw exception here by ourselves but leave the decision to take by S3 server.
        LOG_WARNING(log, "Maximum part number in S3 protocol has reached (too many parts). Server may not accept this whole upload.");
    }

    if (schedule)
    {
        UploadPartTask * task = nullptr;
        int part_number;
        {
            std::lock_guard lock(bg_tasks_mutex);
            task = &upload_object_tasks.emplace_back();
            ++num_added_bg_tasks;
            part_number = num_added_bg_tasks;
        }

        fillUploadRequest(task->req, part_number);

        schedule([this, task]()
        {
            try
            {
                processUploadRequest(*task);
            }
            catch (...)
            {
                task->exception = std::current_exception();
            }

            {
                std::lock_guard lock(bg_tasks_mutex);
                task->is_finised = true;
                ++num_finished_bg_tasks;

                /// Notification under mutex is important here.
                /// Othervies, WriteBuffer could be destroyed in between
                /// Releasing lock and condvar notification.
                bg_tasks_condvar.notify_one();
            }
        });
    }
    else
    {
        UploadPartTask task;
        fillUploadRequest(task.req, part_tags.size() + 1);
        processUploadRequest(task);
        part_tags.push_back(task.tag);
    }
}

void WriteBufferFromS3::fillUploadRequest(Aws::S3::Model::UploadPartRequest & req, int part_number)
{
    req.SetBucket(bucket);
    req.SetKey(key);
    req.SetPartNumber(part_number);
    req.SetUploadId(multipart_upload_id);
    req.SetContentLength(temporary_buffer->tellp());
    req.SetBody(temporary_buffer);

    /// If we don't do it, AWS SDK can mistakenly set it to application/xml, see https://github.com/aws/aws-sdk-cpp/issues/1840
    req.SetContentType("binary/octet-stream");
}

void WriteBufferFromS3::processUploadRequest(UploadPartTask & task)
{
    auto outcome = client_ptr->UploadPart(task.req);

    if (outcome.IsSuccess())
    {
        task.tag = outcome.GetResult().GetETag();
        LOG_TRACE(log, "Writing part finished. Bucket: {}, Key: {}, Upload_id: {}, Etag: {}, Parts: {}", bucket, key, multipart_upload_id, task.tag, part_tags.size());
    }
    else
        throw Exception(outcome.GetError().GetMessage(), ErrorCodes::S3_ERROR);

    total_parts_uploaded++;
}

void WriteBufferFromS3::completeMultipartUpload()
{
    LOG_TRACE(log, "Completing multipart upload. Bucket: {}, Key: {}, Upload_id: {}, Parts: {}", bucket, key, multipart_upload_id, part_tags.size());

    if (part_tags.empty())
        throw Exception("Failed to complete multipart upload. No parts have uploaded", ErrorCodes::S3_ERROR);

    Aws::S3::Model::CompleteMultipartUploadRequest req;
    req.SetBucket(bucket);
    req.SetKey(key);
    req.SetUploadId(multipart_upload_id);

    Aws::S3::Model::CompletedMultipartUpload multipart_upload;
    for (size_t i = 0; i < part_tags.size(); ++i)
    {
        Aws::S3::Model::CompletedPart part;
        multipart_upload.AddParts(part.WithETag(part_tags[i]).WithPartNumber(i + 1));
    }

    req.SetMultipartUpload(multipart_upload);

    auto outcome = client_ptr->CompleteMultipartUpload(req);

    if (outcome.IsSuccess())
        LOG_TRACE(log, "Multipart upload has completed. Bucket: {}, Key: {}, Upload_id: {}, Parts: {}", bucket, key, multipart_upload_id, part_tags.size());
    else
    {
        throw Exception(ErrorCodes::S3_ERROR, "{} Tags:{}",
            outcome.GetError().GetMessage(),
            fmt::join(part_tags.begin(), part_tags.end(), " "));
    }
}

void WriteBufferFromS3::makeSinglepartUpload()
{
    auto size = temporary_buffer->tellp();
    bool with_pool = static_cast<bool>(schedule);

    LOG_TRACE(log, "Making single part upload. Bucket: {}, Key: {}, Size: {}, WithPool: {}", bucket, key, size, with_pool);

    if (size < 0)
    {
        LOG_WARNING(log, "Skipping single part upload. Buffer is in bad state, it mean that we have tried to upload something, but got an exception.");
        return;
    }

    if (size == 0)
    {
        LOG_TRACE(log, "Skipping single part upload. Buffer is empty.");
        return;
    }

    if (schedule)
    {
        put_object_task = std::make_unique<PutObjectTask>();

        fillPutRequest(put_object_task->req);

        schedule([this]()
        {
            try
            {
                processPutRequest(*put_object_task);
            }
            catch (...)
            {
                put_object_task->exception = std::current_exception();
            }

            {
                std::lock_guard lock(bg_tasks_mutex);
                put_object_task->is_finised = true;

                /// Notification under mutex is important here.
                /// Othervies, WriteBuffer could be destroyed in between
                /// Releasing lock and condvar notification.
                bg_tasks_condvar.notify_one();
            }
        });
    }
    else
    {
        PutObjectTask task;
        fillPutRequest(task.req);
        processPutRequest(task);
    }
}

void WriteBufferFromS3::fillPutRequest(Aws::S3::Model::PutObjectRequest & req)
{
    req.SetBucket(bucket);
    req.SetKey(key);
    req.SetContentLength(temporary_buffer->tellp());
    req.SetBody(temporary_buffer);
    if (object_metadata.has_value())
        req.SetMetadata(object_metadata.value());

    /// If we don't do it, AWS SDK can mistakenly set it to application/xml, see https://github.com/aws/aws-sdk-cpp/issues/1840
    req.SetContentType("binary/octet-stream");
}

void WriteBufferFromS3::processPutRequest(PutObjectTask & task)
{
    auto outcome = client_ptr->PutObject(task.req);
    bool with_pool = static_cast<bool>(schedule);

    if (outcome.IsSuccess())
        LOG_TRACE(log, "Single part upload has completed. Bucket: {}, Key: {}, Object size: {}, WithPool: {}", bucket, key, task.req.GetContentLength(), with_pool);
    else
        throw Exception(outcome.GetError().GetMessage(), ErrorCodes::S3_ERROR);
}

void WriteBufferFromS3::clearCache()
{
    if (!cacheEnabled())
        return;

    try
    {
        cache_writer.clearDownloaded();
    }
    catch (...)
    {
        tryLogCurrentException(__PRETTY_FUNCTION__);
    }
}

void WriteBufferFromS3::waitForReadyBackGroundTasks()
{
    if (schedule)
    {
        std::lock_guard lock(bg_tasks_mutex);
        {
            while (!upload_object_tasks.empty() && upload_object_tasks.front().is_finised)
            {
                auto & task = upload_object_tasks.front();
                auto exception = task.exception;
                auto tag = std::move(task.tag);
                upload_object_tasks.pop_front();

                if (exception)
                {
                    waitForAllBackGroundTasks();
                    clearCache();
                    std::rethrow_exception(exception);
                }

                part_tags.push_back(tag);
            }
        }
    }
}

void WriteBufferFromS3::waitForAllBackGroundTasks()
{
    if (schedule)
    {
        std::unique_lock lock(bg_tasks_mutex);
        bg_tasks_condvar.wait(lock, [this]() { return num_added_bg_tasks == num_finished_bg_tasks; });

        while (!upload_object_tasks.empty())
        {
            auto & task = upload_object_tasks.front();
            if (task.exception)
            {
                clearCache();
                std::rethrow_exception(task.exception);
            }

            part_tags.push_back(task.tag);

            upload_object_tasks.pop_front();
        }

        if (put_object_task)
        {
            bg_tasks_condvar.wait(lock, [this]() { return put_object_task->is_finised; });
            if (put_object_task->exception)
            {
                clearCache();
                std::rethrow_exception(put_object_task->exception);
            }
        }
    }
}

}

#endif<|MERGE_RESOLUTION|>--- conflicted
+++ resolved
@@ -30,7 +30,6 @@
 // In case server does not return an error on exceeding that number, we print a warning
 // because custom S3 implementation may allow relaxed requirements on that.
 const int S3_WARN_MAX_PARTS = 10000;
-
 
 namespace ErrorCodes
 {
@@ -100,40 +99,7 @@
             ? CurrentThread::get().getThreadGroup()
             : MainThreadStatus::getInstance().getThreadGroup();
 
-<<<<<<< HEAD
-    ProfileEvents::increment(ProfileEvents::S3WriteBytes, offset());
-=======
-    if (cacheEnabled())
-    {
-        auto cache_key = cache->hash(key);
-
-        file_segments_holder.emplace(cache->setDownloading(cache_key, current_download_offset, size));
-        current_download_offset += size;
-
-        size_t remaining_size = size;
-        auto & file_segments = file_segments_holder->file_segments;
-        for (auto file_segment_it = file_segments.begin(); file_segment_it != file_segments.end(); ++file_segment_it)
-        {
-            auto & file_segment = *file_segment_it;
-            size_t current_size = std::min(file_segment->range().size(), remaining_size);
-            remaining_size -= current_size;
-
-            if (file_segment->reserve(current_size))
-            {
-                file_segment->writeInMemory(working_buffer.begin(), current_size);
-            }
-            else
-            {
-                for (auto reset_segment_it = file_segment_it; reset_segment_it != file_segments.end(); ++reset_segment_it)
-                    (*reset_segment_it)->complete(FileSegment::State::PARTIALLY_DOWNLOADED_NO_CONTINUATION);
-                file_segments.erase(file_segment_it, file_segments.end());
-                break;
-            }
-        }
-    }
-
     ProfileEvents::increment(ProfileEvents::WriteBufferFromS3Bytes, offset());
->>>>>>> 27fd255b
 
     last_part_size += offset();
 
