--- conflicted
+++ resolved
@@ -185,11 +185,7 @@
     virtual void insertMany(const Field & field, size_t length)
     {
         for (size_t i = 0; i < length; ++i)
-<<<<<<< HEAD
-          insert(field);
-=======
             insert(field);
->>>>>>> 13b35a68
     }
 
     /// Appends data located in specified memory chunk if it is possible (throws an exception if it cannot be implemented).
@@ -403,19 +399,12 @@
 
     /// Returns column with @total_size elements.
     /// In result column values from current column are at positions from @offsets.
-<<<<<<< HEAD
-    /// Other values are filled by @default_field.
-    /// @shift means how much rows to skip from the beginning of current column.
-    /// Used to create full column from sparse.
-    virtual Ptr createWithOffsets(const Offsets & offsets, const Field & default_field, size_t total_rows, size_t shift) const;
-=======
     /// Other values are filled by @default_value.
     /// @shift means how much rows to skip from the beginning of current column.
     /// Used to create full column from sparse.
     virtual Ptr createWithOffsets(const Offsets & offsets, const Field & default_field, size_t total_rows, size_t shift) const;
 
     virtual SerializationInfoPtr getSerializationInfo() const;
->>>>>>> 13b35a68
 
     /// Compress column in memory to some representation that allows to decompress it back.
     /// Return itself if compression is not applicable for this column type.
