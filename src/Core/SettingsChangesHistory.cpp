#include <Core/SettingsChangesHistory.h>
#include <Core/Defines.h>
#include <IO/ReadBufferFromString.h>
#include <IO/ReadHelpers.h>
#include <boost/algorithm/string.hpp>

namespace DB
{

namespace ErrorCodes
{
    extern const int BAD_ARGUMENTS;
    extern const int LOGICAL_ERROR;
}

ClickHouseVersion::ClickHouseVersion(const String & version)
{
    Strings split;
    boost::split(split, version, [](char c){ return c == '.'; });
    components.reserve(split.size());
    if (split.empty())
        throw Exception{ErrorCodes::BAD_ARGUMENTS, "Cannot parse ClickHouse version here: {}", version};

    for (const auto & split_element : split)
    {
        size_t component;
        ReadBufferFromString buf(split_element);
        if (!tryReadIntText(component, buf) || !buf.eof())
            throw Exception{ErrorCodes::BAD_ARGUMENTS, "Cannot parse ClickHouse version here: {}", version};
        components.push_back(component);
    }
}

ClickHouseVersion::ClickHouseVersion(const char * version)
    : ClickHouseVersion(String(version))
{
}

String ClickHouseVersion::toString() const
{
    String version = std::to_string(components[0]);
    for (size_t i = 1; i < components.size(); ++i)
        version += "." + std::to_string(components[i]);

    return version;
}

// clang-format off
/// History of settings changes that controls some backward incompatible changes
/// across all ClickHouse versions. It maps ClickHouse version to settings changes that were done
/// in this version. This history contains both changes to existing settings and newly added settings.
/// Settings changes is a vector of structs
///     {setting_name, previous_value, new_value, reason}.
/// For newly added setting choose the most appropriate previous_value (for example, if new setting
/// controls new feature and it's 'true' by default, use 'false' as previous_value).
/// It's used to implement `compatibility` setting (see https://github.com/ClickHouse/ClickHouse/issues/35972)
/// Note: please check if the key already exists to prevent duplicate entries.
static std::initializer_list<std::pair<ClickHouseVersion, SettingsChangesHistory::SettingsChanges>> settings_changes_history_initializer =
{
    {"24.12",
        {
        }
    },
    {"24.11",
        {
        }
    },
    {"24.10",
        {
        }
    },
    {"24.9",
        {
            {"input_format_try_infer_variants", false, false, "Try to infer Variant type in text formats when there is more than one possible type for column/array elements"},
            {"join_output_by_rowlist_perkey_rows_threshold", 0, 5, "The lower limit of per-key average rows in the right table to determine whether to output by row list in hash join."},
            {"create_if_not_exists", false, false, "New setting."},
            {"allow_materialized_view_with_bad_select", true, true, "Support (but not enable yet) stricter validation in CREATE MATERIALIZED VIEW"},
            {"output_format_always_quote_identifiers", false, false, "New setting."},
            {"output_format_identifier_quoting_style", "Backticks", "Backticks", "New setting."},
<<<<<<< HEAD
            {"parallel_replicas_mark_segment_size", 128, 0, "Value for this setting now determined automatically"},
=======
            {"database_replicated_allow_replicated_engine_arguments", 1, 0, "Don't allow explicit arguments by default"},
            {"database_replicated_allow_explicit_uuid", 0, 0, "Added a new setting to disallow explicitly specifying table UUID"},
>>>>>>> db42cf12
        }
    },
    {"24.8",
        {
            {"rows_before_aggregation", true, true, "Provide exact value for rows_before_aggregation statistic, represents the number of rows read before aggregation"},
            {"restore_replace_external_table_functions_to_null", false, false, "New setting."},
            {"restore_replace_external_engines_to_null", false, false, "New setting."},
            {"input_format_json_max_depth", 1000000, 1000, "It was unlimited in previous versions, but that was unsafe."},
            {"merge_tree_min_bytes_per_task_for_remote_reading", 4194304, 2097152, "Value is unified with `filesystem_prefetch_min_bytes_for_single_read_task`"},
            {"use_hive_partitioning", false, false, "Allows to use hive partitioning for File, URL, S3, AzureBlobStorage and HDFS engines."},
            {"allow_experimental_kafka_offsets_storage_in_keeper", false, false, "Allow the usage of experimental Kafka storage engine that stores the committed offsets in ClickHouse Keeper"},
            {"allow_archive_path_syntax", true, true, "Added new setting to allow disabling archive path syntax."},
            {"query_cache_tag", "", "", "New setting for labeling query cache settings."},
            {"allow_experimental_time_series_table", false, false, "Added new setting to allow the TimeSeries table engine"},
            {"enable_analyzer", 1, 1, "Added an alias to a setting `allow_experimental_analyzer`."},
            {"optimize_functions_to_subcolumns", false, true, "Enabled settings by default"},
            {"allow_experimental_json_type", false, false, "Add new experimental JSON type"},
            {"use_json_alias_for_old_object_type", true, false, "Use JSON type alias to create new JSON type"},
            {"type_json_skip_duplicated_paths", false, false, "Allow to skip duplicated paths during JSON parsing"},
            {"allow_experimental_vector_similarity_index", false, false, "Added new setting to allow experimental vector similarity indexes"},
            {"input_format_try_infer_datetimes_only_datetime64", true, false, "Allow to infer DateTime instead of DateTime64 in data formats"},
        }
    },
    {"24.7",
        {
            {"output_format_parquet_write_page_index", false, true, "Add a possibility to write page index into parquet files."},
            {"output_format_binary_encode_types_in_binary_format", false, false, "Added new setting to allow to write type names in binary format in RowBinaryWithNamesAndTypes output format"},
            {"input_format_binary_decode_types_in_binary_format", false, false, "Added new setting to allow to read type names in binary format in RowBinaryWithNamesAndTypes input format"},
            {"output_format_native_encode_types_in_binary_format", false, false, "Added new setting to allow to write type names in binary format in Native output format"},
            {"input_format_native_decode_types_in_binary_format", false, false, "Added new setting to allow to read type names in binary format in Native output format"},
            {"read_in_order_use_buffering", false, true, "Use buffering before merging while reading in order of primary key"},
            {"enable_named_columns_in_function_tuple", false, true, "Generate named tuples in function tuple() when all names are unique and can be treated as unquoted identifiers."},
            {"optimize_trivial_insert_select", true, false, "The optimization does not make sense in many cases."},
            {"dictionary_validate_primary_key_type", false, false, "Validate primary key type for dictionaries. By default id type for simple layouts will be implicitly converted to UInt64."},
            {"collect_hash_table_stats_during_joins", false, true, "New setting."},
            {"max_size_to_preallocate_for_joins", 0, 100'000'000, "New setting."},
            {"input_format_orc_reader_time_zone_name", "GMT", "GMT", "The time zone name for ORC row reader, the default ORC row reader's time zone is GMT."},
            {"database_replicated_allow_heavy_create", true, false, "Long-running DDL queries (CREATE AS SELECT and POPULATE) for Replicated database engine was forbidden"},
            {"query_plan_merge_filters", false, false, "Allow to merge filters in the query plan"},
            {"azure_sdk_max_retries", 10, 10, "Maximum number of retries in azure sdk"},
            {"azure_sdk_retry_initial_backoff_ms", 10, 10, "Minimal backoff between retries in azure sdk"},
            {"azure_sdk_retry_max_backoff_ms", 1000, 1000, "Maximal backoff between retries in azure sdk"},
            {"ignore_on_cluster_for_replicated_named_collections_queries", false, false, "Ignore ON CLUSTER clause for replicated named collections management queries."},
            {"backup_restore_s3_retry_attempts", 1000,1000, "Setting for Aws::Client::RetryStrategy, Aws::Client does retries itself, 0 means no retries. It takes place only for backup/restore."},
            {"postgresql_connection_attempt_timeout", 2, 2, "Allow to control 'connect_timeout' parameter of PostgreSQL connection."},
            {"postgresql_connection_pool_retries", 2, 2, "Allow to control the number of retries in PostgreSQL connection pool."}
        }
    },
    {"24.6",
        {
            {"materialize_skip_indexes_on_insert", true, true, "Added new setting to allow to disable materialization of skip indexes on insert"},
            {"materialize_statistics_on_insert", true, true, "Added new setting to allow to disable materialization of statistics on insert"},
            {"input_format_parquet_use_native_reader", false, false, "When reading Parquet files, to use native reader instead of arrow reader."},
            {"hdfs_throw_on_zero_files_match", false, false, "Allow to throw an error when ListObjects request cannot match any files in HDFS engine instead of empty query result"},
            {"azure_throw_on_zero_files_match", false, false, "Allow to throw an error when ListObjects request cannot match any files in AzureBlobStorage engine instead of empty query result"},
            {"s3_validate_request_settings", true, true, "Allow to disable S3 request settings validation"},
            {"allow_experimental_full_text_index", false, false, "Enable experimental full-text index"},
            {"azure_skip_empty_files", false, false, "Allow to skip empty files in azure table engine"},
            {"hdfs_ignore_file_doesnt_exist", false, false, "Allow to return 0 rows when the requested files don't exist instead of throwing an exception in HDFS table engine"},
            {"azure_ignore_file_doesnt_exist", false, false, "Allow to return 0 rows when the requested files don't exist instead of throwing an exception in AzureBlobStorage table engine"},
            {"s3_ignore_file_doesnt_exist", false, false, "Allow to return 0 rows when the requested files don't exist instead of throwing an exception in S3 table engine"},
            {"s3_max_part_number", 10000, 10000, "Maximum part number number for s3 upload part"},
            {"s3_max_single_operation_copy_size", 32 * 1024 * 1024, 32 * 1024 * 1024, "Maximum size for a single copy operation in s3"},
            {"input_format_parquet_max_block_size", 8192, DEFAULT_BLOCK_SIZE, "Increase block size for parquet reader."},
            {"input_format_parquet_prefer_block_bytes", 0, DEFAULT_BLOCK_SIZE * 256, "Average block bytes output by parquet reader."},
            {"enable_blob_storage_log", true, true, "Write information about blob storage operations to system.blob_storage_log table"},
            {"allow_deprecated_snowflake_conversion_functions", true, false, "Disabled deprecated functions snowflakeToDateTime[64] and dateTime[64]ToSnowflake."},
            {"allow_statistic_optimize", false, false, "Old setting which popped up here being renamed."},
            {"allow_experimental_statistic", false, false, "Old setting which popped up here being renamed."},
            {"allow_statistics_optimize", false, false, "The setting was renamed. The previous name is `allow_statistic_optimize`."},
            {"allow_experimental_statistics", false, false, "The setting was renamed. The previous name is `allow_experimental_statistic`."},
            {"enable_vertical_final", false, true, "Enable vertical final by default again after fixing bug"},
            {"parallel_replicas_custom_key_range_lower", 0, 0, "Add settings to control the range filter when using parallel replicas with dynamic shards"},
            {"parallel_replicas_custom_key_range_upper", 0, 0, "Add settings to control the range filter when using parallel replicas with dynamic shards. A value of 0 disables the upper limit"},
            {"output_format_pretty_display_footer_column_names", 0, 1, "Add a setting to display column names in the footer if there are many rows. Threshold value is controlled by output_format_pretty_display_footer_column_names_min_rows."},
            {"output_format_pretty_display_footer_column_names_min_rows", 0, 50, "Add a setting to control the threshold value for setting output_format_pretty_display_footer_column_names_min_rows. Default 50."},
            {"output_format_csv_serialize_tuple_into_separate_columns", true, true, "A new way of how interpret tuples in CSV format was added."},
            {"input_format_csv_deserialize_separate_columns_into_tuple", true, true, "A new way of how interpret tuples in CSV format was added."},
            {"input_format_csv_try_infer_strings_from_quoted_tuples", true, true, "A new way of how interpret tuples in CSV format was added."},
        }
    },
    {"24.5",
        {
            {"allow_deprecated_error_prone_window_functions", true, false, "Allow usage of deprecated error prone window functions (neighbor, runningAccumulate, runningDifferenceStartingWithFirstValue, runningDifference)"},
            {"allow_experimental_join_condition", false, false, "Support join with inequal conditions which involve columns from both left and right table. e.g. t1.y < t2.y."},
            {"input_format_tsv_crlf_end_of_line", false, false, "Enables reading of CRLF line endings with TSV formats"},
            {"output_format_parquet_use_custom_encoder", false, true, "Enable custom Parquet encoder."},
            {"cross_join_min_rows_to_compress", 0, 10000000, "Minimal count of rows to compress block in CROSS JOIN. Zero value means - disable this threshold. This block is compressed when any of the two thresholds (by rows or by bytes) are reached."},
            {"cross_join_min_bytes_to_compress", 0, 1_GiB, "Minimal size of block to compress in CROSS JOIN. Zero value means - disable this threshold. This block is compressed when any of the two thresholds (by rows or by bytes) are reached."},
            {"http_max_chunk_size", 0, 0, "Internal limitation"},
            {"prefer_external_sort_block_bytes", 0, DEFAULT_BLOCK_SIZE * 256, "Prefer maximum block bytes for external sort, reduce the memory usage during merging."},
            {"input_format_force_null_for_omitted_fields", false, false, "Disable type-defaults for omitted fields when needed"},
            {"cast_string_to_dynamic_use_inference", false, false, "Add setting to allow converting String to Dynamic through parsing"},
            {"allow_experimental_dynamic_type", false, false, "Add new experimental Dynamic type"},
            {"azure_max_blocks_in_multipart_upload", 50000, 50000, "Maximum number of blocks in multipart upload for Azure."},
            {"allow_archive_path_syntax", false, true, "Added new setting to allow disabling archive path syntax."},
        }
    },
    {"24.4",
        {
            {"input_format_json_throw_on_bad_escape_sequence", true, true, "Allow to save JSON strings with bad escape sequences"},
            {"max_parsing_threads", 0, 0, "Add a separate setting to control number of threads in parallel parsing from files"},
            {"ignore_drop_queries_probability", 0, 0, "Allow to ignore drop queries in server with specified probability for testing purposes"},
            {"lightweight_deletes_sync", 2, 2, "The same as 'mutation_sync', but controls only execution of lightweight deletes"},
            {"query_cache_system_table_handling", "save", "throw", "The query cache no longer caches results of queries against system tables"},
            {"input_format_json_ignore_unnecessary_fields", false, true, "Ignore unnecessary fields and not parse them. Enabling this may not throw exceptions on json strings of invalid format or with duplicated fields"},
            {"input_format_hive_text_allow_variable_number_of_columns", false, true, "Ignore extra columns in Hive Text input (if file has more columns than expected) and treat missing fields in Hive Text input as default values."},
            {"allow_experimental_database_replicated", false, true, "Database engine Replicated is now in Beta stage"},
            {"temporary_data_in_cache_reserve_space_wait_lock_timeout_milliseconds", (10 * 60 * 1000), (10 * 60 * 1000), "Wait time to lock cache for sapce reservation in temporary data in filesystem cache"},
            {"optimize_rewrite_sum_if_to_count_if", false, true, "Only available for the analyzer, where it works correctly"},
            {"azure_allow_parallel_part_upload", "true", "true", "Use multiple threads for azure multipart upload."},
            {"max_recursive_cte_evaluation_depth", DBMS_RECURSIVE_CTE_MAX_EVALUATION_DEPTH, DBMS_RECURSIVE_CTE_MAX_EVALUATION_DEPTH, "Maximum limit on recursive CTE evaluation depth"},
            {"query_plan_convert_outer_join_to_inner_join", false, true, "Allow to convert OUTER JOIN to INNER JOIN if filter after JOIN always filters default values"},
        }
    },
    {"24.3",
        {
            {"s3_connect_timeout_ms", 1000, 1000, "Introduce new dedicated setting for s3 connection timeout"},
            {"allow_experimental_shared_merge_tree", false, true, "The setting is obsolete"},
            {"use_page_cache_for_disks_without_file_cache", false, false, "Added userspace page cache"},
            {"read_from_page_cache_if_exists_otherwise_bypass_cache", false, false, "Added userspace page cache"},
            {"page_cache_inject_eviction", false, false, "Added userspace page cache"},
            {"default_table_engine", "None", "MergeTree", "Set default table engine to MergeTree for better usability"},
            {"input_format_json_use_string_type_for_ambiguous_paths_in_named_tuples_inference_from_objects", false, false, "Allow to use String type for ambiguous paths during named tuple inference from JSON objects"},
            {"traverse_shadow_remote_data_paths", false, false, "Traverse shadow directory when query system.remote_data_paths."},
            {"throw_if_deduplication_in_dependent_materialized_views_enabled_with_async_insert", false, true, "Deduplication in dependent materialized view cannot work together with async inserts."},
            {"parallel_replicas_allow_in_with_subquery", false, true, "If true, subquery for IN will be executed on every follower replica"},
            {"log_processors_profiles", false, true, "Enable by default"},
            {"function_locate_has_mysql_compatible_argument_order", false, true, "Increase compatibility with MySQL's locate function."},
            {"allow_suspicious_primary_key", true, false, "Forbid suspicious PRIMARY KEY/ORDER BY for MergeTree (i.e. SimpleAggregateFunction)"},
            {"filesystem_cache_reserve_space_wait_lock_timeout_milliseconds", 1000, 1000, "Wait time to lock cache for sapce reservation in filesystem cache"},
            {"max_parser_backtracks", 0, 1000000, "Limiting the complexity of parsing"},
            {"analyzer_compatibility_join_using_top_level_identifier", false, false, "Force to resolve identifier in JOIN USING from projection"},
            {"distributed_insert_skip_read_only_replicas", false, false, "If true, INSERT into Distributed will skip read-only replicas"},
            {"keeper_max_retries", 10, 10, "Max retries for general keeper operations"},
            {"keeper_retry_initial_backoff_ms", 100, 100, "Initial backoff timeout for general keeper operations"},
            {"keeper_retry_max_backoff_ms", 5000, 5000, "Max backoff timeout for general keeper operations"},
            {"s3queue_allow_experimental_sharded_mode", false, false, "Enable experimental sharded mode of S3Queue table engine. It is experimental because it will be rewritten"},
            {"allow_experimental_analyzer", false, true, "Enable analyzer and planner by default."},
            {"merge_tree_read_split_ranges_into_intersecting_and_non_intersecting_injection_probability", 0.0, 0.0, "For testing of `PartsSplitter` - split read ranges into intersecting and non intersecting every time you read from MergeTree with the specified probability."},
            {"allow_get_client_http_header", false, false, "Introduced a new function."},
            {"output_format_pretty_row_numbers", false, true, "It is better for usability."},
            {"output_format_pretty_max_value_width_apply_for_single_value", true, false, "Single values in Pretty formats won't be cut."},
            {"output_format_parquet_string_as_string", false, true, "ClickHouse allows arbitrary binary data in the String data type, which is typically UTF-8. Parquet/ORC/Arrow Strings only support UTF-8. That's why you can choose which Arrow's data type to use for the ClickHouse String data type - String or Binary. While Binary would be more correct and compatible, using String by default will correspond to user expectations in most cases."},
            {"output_format_orc_string_as_string", false, true, "ClickHouse allows arbitrary binary data in the String data type, which is typically UTF-8. Parquet/ORC/Arrow Strings only support UTF-8. That's why you can choose which Arrow's data type to use for the ClickHouse String data type - String or Binary. While Binary would be more correct and compatible, using String by default will correspond to user expectations in most cases."},
            {"output_format_arrow_string_as_string", false, true, "ClickHouse allows arbitrary binary data in the String data type, which is typically UTF-8. Parquet/ORC/Arrow Strings only support UTF-8. That's why you can choose which Arrow's data type to use for the ClickHouse String data type - String or Binary. While Binary would be more correct and compatible, using String by default will correspond to user expectations in most cases."},
            {"output_format_parquet_compression_method", "lz4", "zstd", "Parquet/ORC/Arrow support many compression methods, including lz4 and zstd. ClickHouse supports each and every compression method. Some inferior tools, such as 'duckdb', lack support for the faster `lz4` compression method, that's why we set zstd by default."},
            {"output_format_orc_compression_method", "lz4", "zstd", "Parquet/ORC/Arrow support many compression methods, including lz4 and zstd. ClickHouse supports each and every compression method. Some inferior tools, such as 'duckdb', lack support for the faster `lz4` compression method, that's why we set zstd by default."},
            {"output_format_pretty_highlight_digit_groups", false, true, "If enabled and if output is a terminal, highlight every digit corresponding to the number of thousands, millions, etc. with underline."},
            {"geo_distance_returns_float64_on_float64_arguments", false, true, "Increase the default precision."},
            {"azure_max_inflight_parts_for_one_file", 20, 20, "The maximum number of a concurrent loaded parts in multipart upload request. 0 means unlimited."},
            {"azure_strict_upload_part_size", 0, 0, "The exact size of part to upload during multipart upload to Azure blob storage."},
            {"azure_min_upload_part_size", 16*1024*1024, 16*1024*1024, "The minimum size of part to upload during multipart upload to Azure blob storage."},
            {"azure_max_upload_part_size", 5ull*1024*1024*1024, 5ull*1024*1024*1024, "The maximum size of part to upload during multipart upload to Azure blob storage."},
            {"azure_upload_part_size_multiply_factor", 2, 2, "Multiply azure_min_upload_part_size by this factor each time azure_multiply_parts_count_threshold parts were uploaded from a single write to Azure blob storage."},
            {"azure_upload_part_size_multiply_parts_count_threshold", 500, 500, "Each time this number of parts was uploaded to Azure blob storage, azure_min_upload_part_size is multiplied by azure_upload_part_size_multiply_factor."},
            {"output_format_csv_serialize_tuple_into_separate_columns", true, true, "A new way of how interpret tuples in CSV format was added."},
            {"input_format_csv_deserialize_separate_columns_into_tuple", true, true, "A new way of how interpret tuples in CSV format was added."},
            {"input_format_csv_try_infer_strings_from_quoted_tuples", true, true, "A new way of how interpret tuples in CSV format was added."},
        }
    },
    {"24.2",
        {
            {"allow_suspicious_variant_types", true, false, "Don't allow creating Variant type with suspicious variants by default"},
            {"validate_experimental_and_suspicious_types_inside_nested_types", false, true, "Validate usage of experimental and suspicious types inside nested types"},
            {"output_format_values_escape_quote_with_quote", false, false, "If true escape ' with '', otherwise quoted with \\'"},
            {"output_format_pretty_single_large_number_tip_threshold", 0, 1'000'000, "Print a readable number tip on the right side of the table if the block consists of a single number which exceeds this value (except 0)"},
            {"input_format_try_infer_exponent_floats", true, false, "Don't infer floats in exponential notation by default"},
            {"query_plan_optimize_prewhere", true, true, "Allow to push down filter to PREWHERE expression for supported storages"},
            {"async_insert_max_data_size", 1000000, 10485760, "The previous value appeared to be too small."},
            {"async_insert_poll_timeout_ms", 10, 10, "Timeout in milliseconds for polling data from asynchronous insert queue"},
            {"async_insert_use_adaptive_busy_timeout", false, true, "Use adaptive asynchronous insert timeout"},
            {"async_insert_busy_timeout_min_ms", 50, 50, "The minimum value of the asynchronous insert timeout in milliseconds; it also serves as the initial value, which may be increased later by the adaptive algorithm"},
            {"async_insert_busy_timeout_max_ms", 200, 200, "The minimum value of the asynchronous insert timeout in milliseconds; async_insert_busy_timeout_ms is aliased to async_insert_busy_timeout_max_ms"},
            {"async_insert_busy_timeout_increase_rate", 0.2, 0.2, "The exponential growth rate at which the adaptive asynchronous insert timeout increases"},
            {"async_insert_busy_timeout_decrease_rate", 0.2, 0.2, "The exponential growth rate at which the adaptive asynchronous insert timeout decreases"},
            {"format_template_row_format", "", "", "Template row format string can be set directly in query"},
            {"format_template_resultset_format", "", "", "Template result set format string can be set in query"},
            {"split_parts_ranges_into_intersecting_and_non_intersecting_final", true, true, "Allow to split parts ranges into intersecting and non intersecting during FINAL optimization"},
            {"split_intersecting_parts_ranges_into_layers_final", true, true, "Allow to split intersecting parts ranges into layers during FINAL optimization"},
            {"azure_max_single_part_copy_size", 256*1024*1024, 256*1024*1024, "The maximum size of object to copy using single part copy to Azure blob storage."},
            {"min_external_table_block_size_rows", DEFAULT_INSERT_BLOCK_SIZE, DEFAULT_INSERT_BLOCK_SIZE, "Squash blocks passed to external table to specified size in rows, if blocks are not big enough"},
            {"min_external_table_block_size_bytes", DEFAULT_INSERT_BLOCK_SIZE * 256, DEFAULT_INSERT_BLOCK_SIZE * 256, "Squash blocks passed to external table to specified size in bytes, if blocks are not big enough."},
            {"parallel_replicas_prefer_local_join", true, true, "If true, and JOIN can be executed with parallel replicas algorithm, and all storages of right JOIN part are *MergeTree, local JOIN will be used instead of GLOBAL JOIN."},
            {"optimize_time_filter_with_preimage", true, true, "Optimize Date and DateTime predicates by converting functions into equivalent comparisons without conversions (e.g. toYear(col) = 2023 -> col >= '2023-01-01' AND col <= '2023-12-31')"},
            {"extract_key_value_pairs_max_pairs_per_row", 0, 0, "Max number of pairs that can be produced by the `extractKeyValuePairs` function. Used as a safeguard against consuming too much memory."},
            {"default_view_definer", "CURRENT_USER", "CURRENT_USER", "Allows to set default `DEFINER` option while creating a view"},
            {"default_materialized_view_sql_security", "DEFINER", "DEFINER", "Allows to set a default value for SQL SECURITY option when creating a materialized view"},
            {"default_normal_view_sql_security", "INVOKER", "INVOKER", "Allows to set default `SQL SECURITY` option while creating a normal view"},
            {"mysql_map_string_to_text_in_show_columns", false, true, "Reduce the configuration effort to connect ClickHouse with BI tools."},
            {"mysql_map_fixed_string_to_text_in_show_columns", false, true, "Reduce the configuration effort to connect ClickHouse with BI tools."},
        }
    },
    {"24.1",
        {
            {"print_pretty_type_names", false, true, "Better user experience."},
            {"input_format_json_read_bools_as_strings", false, true, "Allow to read bools as strings in JSON formats by default"},
            {"output_format_arrow_use_signed_indexes_for_dictionary", false, true, "Use signed indexes type for Arrow dictionaries by default as it's recommended"},
            {"allow_experimental_variant_type", false, false, "Add new experimental Variant type"},
            {"use_variant_as_common_type", false, false, "Allow to use Variant in if/multiIf if there is no common type"},
            {"output_format_arrow_use_64_bit_indexes_for_dictionary", false, false, "Allow to use 64 bit indexes type in Arrow dictionaries"},
            {"parallel_replicas_mark_segment_size", 128, 128, "Add new setting to control segment size in new parallel replicas coordinator implementation"},
            {"ignore_materialized_views_with_dropped_target_table", false, false, "Add new setting to allow to ignore materialized views with dropped target table"},
            {"output_format_compression_level", 3, 3, "Allow to change compression level in the query output"},
            {"output_format_compression_zstd_window_log", 0, 0, "Allow to change zstd window log in the query output when zstd compression is used"},
            {"enable_zstd_qat_codec", false, false, "Add new ZSTD_QAT codec"},
            {"enable_vertical_final", false, true, "Use vertical final by default"},
            {"output_format_arrow_use_64_bit_indexes_for_dictionary", false, false, "Allow to use 64 bit indexes type in Arrow dictionaries"},
            {"max_rows_in_set_to_optimize_join", 100000, 0, "Disable join optimization as it prevents from read in order optimization"},
            {"output_format_pretty_color", true, "auto", "Setting is changed to allow also for auto value, disabling ANSI escapes if output is not a tty"},
            {"function_visible_width_behavior", 0, 1, "We changed the default behavior of `visibleWidth` to be more precise"},
            {"max_estimated_execution_time", 0, 0, "Separate max_execution_time and max_estimated_execution_time"},
            {"iceberg_engine_ignore_schema_evolution", false, false, "Allow to ignore schema evolution in Iceberg table engine"},
            {"optimize_injective_functions_in_group_by", false, true, "Replace injective functions by it's arguments in GROUP BY section in analyzer"},
            {"update_insert_deduplication_token_in_dependent_materialized_views", false, false, "Allow to update insert deduplication token with table identifier during insert in dependent materialized views"},
            {"azure_max_unexpected_write_error_retries", 4, 4, "The maximum number of retries in case of unexpected errors during Azure blob storage write"},
            {"split_parts_ranges_into_intersecting_and_non_intersecting_final", false, true, "Allow to split parts ranges into intersecting and non intersecting during FINAL optimization"},
            {"split_intersecting_parts_ranges_into_layers_final", true, true, "Allow to split intersecting parts ranges into layers during FINAL optimization"}
        }
    },
    {"23.12",
        {
            {"allow_suspicious_ttl_expressions", true, false, "It is a new setting, and in previous versions the behavior was equivalent to allowing."},
            {"input_format_parquet_allow_missing_columns", false, true, "Allow missing columns in Parquet files by default"},
            {"input_format_orc_allow_missing_columns", false, true, "Allow missing columns in ORC files by default"},
            {"input_format_arrow_allow_missing_columns", false, true, "Allow missing columns in Arrow files by default"}
        }
    },
    {"23.11",
        {
            {"parsedatetime_parse_without_leading_zeros", false, true, "Improved compatibility with MySQL DATE_FORMAT/STR_TO_DATE"}
        }
    },
    {"23.9",
        {
            {"optimize_group_by_constant_keys", false, true, "Optimize group by constant keys by default"},
            {"input_format_json_try_infer_named_tuples_from_objects", false, true, "Try to infer named Tuples from JSON objects by default"},
            {"input_format_json_read_numbers_as_strings", false, true, "Allow to read numbers as strings in JSON formats by default"},
            {"input_format_json_read_arrays_as_strings", false, true, "Allow to read arrays as strings in JSON formats by default"},
            {"input_format_json_infer_incomplete_types_as_strings", false, true, "Allow to infer incomplete types as Strings in JSON formats by default"},
            {"input_format_json_try_infer_numbers_from_strings", true, false, "Don't infer numbers from strings in JSON formats by default to prevent possible parsing errors"},
            {"http_write_exception_in_output_format", false, true, "Output valid JSON/XML on exception in HTTP streaming."}
        }
    },
    {"23.8",
        {
            {"rewrite_count_distinct_if_with_count_distinct_implementation", false, true, "Rewrite countDistinctIf with count_distinct_implementation configuration"}
        }
    },
    {"23.7",
        {
            {"function_sleep_max_microseconds_per_block", 0, 3000000, "In previous versions, the maximum sleep time of 3 seconds was applied only for `sleep`, but not for `sleepEachRow` function. In the new version, we introduce this setting. If you set compatibility with the previous versions, we will disable the limit altogether."}
        }
    },
    {"23.6",
        {
            {"http_send_timeout", 180, 30, "3 minutes seems crazy long. Note that this is timeout for a single network write call, not for the whole upload operation."},
            {"http_receive_timeout", 180, 30, "See http_send_timeout."}
        }
    },
    {"23.5",
        {
            {"input_format_parquet_preserve_order", true, false, "Allow Parquet reader to reorder rows for better parallelism."},
            {"parallelize_output_from_storages", false, true, "Allow parallelism when executing queries that read from file/url/s3/etc. This may reorder rows."},
            {"use_with_fill_by_sorting_prefix", false, true, "Columns preceding WITH FILL columns in ORDER BY clause form sorting prefix. Rows with different values in sorting prefix are filled independently"},
            {"output_format_parquet_compliant_nested_types", false, true, "Change an internal field name in output Parquet file schema."}
        }
    },
    {"23.4",
        {
            {"allow_suspicious_indices", true, false, "If true, index can defined with identical expressions"},
            {"allow_nonconst_timezone_arguments", true, false, "Allow non-const timezone arguments in certain time-related functions like toTimeZone(), fromUnixTimestamp*(), snowflakeToDateTime*()."},
            {"connect_timeout_with_failover_ms", 50, 1000, "Increase default connect timeout because of async connect"},
            {"connect_timeout_with_failover_secure_ms", 100, 1000, "Increase default secure connect timeout because of async connect"},
            {"hedged_connection_timeout_ms", 100, 50, "Start new connection in hedged requests after 50 ms instead of 100 to correspond with previous connect timeout"},
            {"formatdatetime_f_prints_single_zero", true, false, "Improved compatibility with MySQL DATE_FORMAT()/STR_TO_DATE()"},
            {"formatdatetime_parsedatetime_m_is_month_name", false, true, "Improved compatibility with MySQL DATE_FORMAT/STR_TO_DATE"}
        }
    },
    {"23.3",
        {
            {"output_format_parquet_version", "1.0", "2.latest", "Use latest Parquet format version for output format"},
            {"input_format_json_ignore_unknown_keys_in_named_tuple", false, true, "Improve parsing JSON objects as named tuples"},
            {"input_format_native_allow_types_conversion", false, true, "Allow types conversion in Native input forma"},
            {"output_format_arrow_compression_method", "none", "lz4_frame", "Use lz4 compression in Arrow output format by default"},
            {"output_format_parquet_compression_method", "snappy", "lz4", "Use lz4 compression in Parquet output format by default"},
            {"output_format_orc_compression_method", "none", "lz4_frame", "Use lz4 compression in ORC output format by default"},
            {"async_query_sending_for_remote", false, true, "Create connections and send query async across shards"}
        }
    },
    {"23.2",
        {
            {"output_format_parquet_fixed_string_as_fixed_byte_array", false, true, "Use Parquet FIXED_LENGTH_BYTE_ARRAY type for FixedString by default"},
            {"output_format_arrow_fixed_string_as_fixed_byte_array", false, true, "Use Arrow FIXED_SIZE_BINARY type for FixedString by default"},
            {"query_plan_remove_redundant_distinct", false, true, "Remove redundant Distinct step in query plan"},
            {"optimize_duplicate_order_by_and_distinct", true, false, "Remove duplicate ORDER BY and DISTINCT if it's possible"},
            {"insert_keeper_max_retries", 0, 20, "Enable reconnections to Keeper on INSERT, improve reliability"}
        }
    },
    {"23.1",
        {
            {"input_format_json_read_objects_as_strings", 0, 1, "Enable reading nested json objects as strings while object type is experimental"},
            {"input_format_json_defaults_for_missing_elements_in_named_tuple", false, true, "Allow missing elements in JSON objects while reading named tuples by default"},
            {"input_format_csv_detect_header", false, true, "Detect header in CSV format by default"},
            {"input_format_tsv_detect_header", false, true, "Detect header in TSV format by default"},
            {"input_format_custom_detect_header", false, true, "Detect header in CustomSeparated format by default"},
            {"query_plan_remove_redundant_sorting", false, true, "Remove redundant sorting in query plan. For example, sorting steps related to ORDER BY clauses in subqueries"}
        }
    },
    {"22.12",
        {
            {"max_size_to_preallocate_for_aggregation", 10'000'000, 100'000'000, "This optimizes performance"},
            {"query_plan_aggregation_in_order", 0, 1, "Enable some refactoring around query plan"},
            {"format_binary_max_string_size", 0, 1_GiB, "Prevent allocating large amount of memory"}
        }
    },
    {"22.11",
        {
            {"use_structure_from_insertion_table_in_table_functions", 0, 2, "Improve using structure from insertion table in table functions"}
        }
    },
    {"22.9",
        {
            {"force_grouping_standard_compatibility", false, true, "Make GROUPING function output the same as in SQL standard and other DBMS"}
        }
    },
    {"22.7",
        {
            {"cross_to_inner_join_rewrite", 1, 2, "Force rewrite comma join to inner"},
            {"enable_positional_arguments", false, true, "Enable positional arguments feature by default"},
            {"format_csv_allow_single_quotes", true, false, "Most tools don't treat single quote in CSV specially, don't do it by default too"}
        }
    },
    {"22.6",
        {
            {"output_format_json_named_tuples_as_objects", false, true, "Allow to serialize named tuples as JSON objects in JSON formats by default"},
            {"input_format_skip_unknown_fields", false, true, "Optimize reading subset of columns for some input formats"}
        }
    },
    {"22.5",
        {
            {"memory_overcommit_ratio_denominator", 0, 1073741824, "Enable memory overcommit feature by default"},
            {"memory_overcommit_ratio_denominator_for_user", 0, 1073741824, "Enable memory overcommit feature by default"}
        }
    },
    {"22.4",
        {
            {"allow_settings_after_format_in_insert", true, false, "Do not allow SETTINGS after FORMAT for INSERT queries because ClickHouse interpret SETTINGS as some values, which is misleading"}
        }
    },
    {"22.3",
        {
            {"cast_ipv4_ipv6_default_on_conversion_error", true, false, "Make functions cast(value, 'IPv4') and cast(value, 'IPv6') behave same as toIPv4 and toIPv6 functions"}
        }
    },
    {"21.12",
        {
            {"stream_like_engine_allow_direct_select", true, false, "Do not allow direct select for Kafka/RabbitMQ/FileLog by default"}
        }
    },
    {"21.9",
        {
            {"output_format_decimal_trailing_zeros", true, false, "Do not output trailing zeros in text representation of Decimal types by default for better looking output"},
            {"use_hedged_requests", false, true, "Enable Hedged Requests feature by default"}
        }
    },
    {"21.7",
        {
            {"legacy_column_name_of_tuple_literal", true, false, "Add this setting only for compatibility reasons. It makes sense to set to 'true', while doing rolling update of cluster from version lower than 21.7 to higher"}
        }
    },
    {"21.5",
        {
            {"async_socket_for_remote", false, true, "Fix all problems and turn on asynchronous reads from socket for remote queries by default again"}
        }
    },
    {"21.3",
        {
            {"async_socket_for_remote", true, false, "Turn off asynchronous reads from socket for remote queries because of some problems"},
            {"optimize_normalize_count_variants", false, true, "Rewrite aggregate functions that semantically equals to count() as count() by default"},
            {"normalize_function_names", false, true, "Normalize function names to their canonical names, this was needed for projection query routing"}
        }
    },
    {"21.2",
        {
            {"enable_global_with_statement", false, true, "Propagate WITH statements to UNION queries and all subqueries by default"}
        }
    },
    {"21.1",
        {
            {"insert_quorum_parallel", false, true, "Use parallel quorum inserts by default. It is significantly more convenient to use than sequential quorum inserts"},
            {"input_format_null_as_default", false, true, "Allow to insert NULL as default for input formats by default"},
            {"optimize_on_insert", false, true, "Enable data optimization on INSERT by default for better user experience"},
            {"use_compact_format_in_distributed_parts_names", false, true, "Use compact format for async INSERT into Distributed tables by default"}
        }
    },
    {"20.10",
        {
            {"format_regexp_escaping_rule", "Escaped", "Raw", "Use Raw as default escaping rule for Regexp format to male the behaviour more like to what users expect"}
        }
    },
    {"20.7",
        {
            {"show_table_uuid_in_table_create_query_if_not_nil", true, false, "Stop showing  UID of the table in its CREATE query for Engine=Atomic"}
        }
    },
    {"20.5",
        {
            {"input_format_with_names_use_header", false, true, "Enable using header with names for formats with WithNames/WithNamesAndTypes suffixes"},
            {"allow_suspicious_codecs", true, false, "Don't allow to specify meaningless compression codecs"}
        }
    },
    {"20.4",
        {
            {"validate_polygons", false, true, "Throw exception if polygon is invalid in function pointInPolygon by default instead of returning possibly wrong results"}
        }
    },
    {"19.18",
        {
            {"enable_scalar_subquery_optimization", false, true, "Prevent scalar subqueries from (de)serializing large scalar values and possibly avoid running the same subquery more than once"}
        }
    },
    {"19.14",
        {
            {"any_join_distinct_right_table_keys", true, false, "Disable ANY RIGHT and ANY FULL JOINs by default to avoid inconsistency"}
        }
    },
    {"19.12",
        {
            {"input_format_defaults_for_omitted_fields", false, true, "Enable calculation of complex default expressions for omitted fields for some input formats, because it should be the expected behaviour"}
        }
    },
    {"19.5",
        {
            {"max_partitions_per_insert_block", 0, 100, "Add a limit for the number of partitions in one block"}
        }
    },
    {"18.12.17",
        {
            {"enable_optimize_predicate_expression", 0, 1, "Optimize predicates to subqueries by default"}
        }
    },
};


const std::map<ClickHouseVersion, SettingsChangesHistory::SettingsChanges> & getSettingsChangesHistory()
{
    static std::map<ClickHouseVersion, SettingsChangesHistory::SettingsChanges> settings_changes_history;

    static std::once_flag initialized_flag;
    std::call_once(initialized_flag, []()
    {
        for (const auto & setting_change : settings_changes_history_initializer)
        {
            /// Disallow duplicate keys in the settings changes history. Example:
            ///     {"21.2", {{"some_setting_1", false, true, "[...]"}}},
            ///     [...]
            ///     {"21.2", {{"some_setting_2", false, true, "[...]"}}},
            /// As std::set has unique keys, one of the entries would be overwritten.
            if (settings_changes_history.contains(setting_change.first))
                throw Exception{ErrorCodes::LOGICAL_ERROR, "Detected duplicate version '{}'", setting_change.first.toString()};

            settings_changes_history[setting_change.first] = setting_change.second;
        }
    });

    return settings_changes_history;
}
}<|MERGE_RESOLUTION|>--- conflicted
+++ resolved
@@ -77,12 +77,10 @@
             {"allow_materialized_view_with_bad_select", true, true, "Support (but not enable yet) stricter validation in CREATE MATERIALIZED VIEW"},
             {"output_format_always_quote_identifiers", false, false, "New setting."},
             {"output_format_identifier_quoting_style", "Backticks", "Backticks", "New setting."},
-<<<<<<< HEAD
             {"parallel_replicas_mark_segment_size", 128, 0, "Value for this setting now determined automatically"},
-=======
+            {"output_format_identifier_quoting_style", "Backticks", "Backticks", "New setting."},
             {"database_replicated_allow_replicated_engine_arguments", 1, 0, "Don't allow explicit arguments by default"},
             {"database_replicated_allow_explicit_uuid", 0, 0, "Added a new setting to disallow explicitly specifying table UUID"},
->>>>>>> db42cf12
         }
     },
     {"24.8",
