--- conflicted
+++ resolved
@@ -12,11 +12,8 @@
         Local,
         RAM,
         S3,
-<<<<<<< HEAD
+        HDFS,
         Encrypted
-=======
-        HDFS
->>>>>>> 0e9ce8c2
     };
     static String toString(Type disk_type)
     {
@@ -28,13 +25,10 @@
                 return "memory";
             case Type::S3:
                 return "s3";
-<<<<<<< HEAD
+            case Type::HDFS:
+                return "hdfs";
             case Type::Encrypted:
                 return "encrypted";
-=======
-            case Type::HDFS:
-                return "hdfs";
->>>>>>> 0e9ce8c2
         }
         __builtin_unreachable();
     }
