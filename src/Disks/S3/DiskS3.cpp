--- conflicted
+++ resolved
@@ -101,175 +101,6 @@
     }
 }
 
-<<<<<<< HEAD
-=======
-/**
- * S3 metadata file layout:
- * Number of S3 objects, Total size of all S3 objects.
- * Each S3 object represents path where object located in S3 and size of object.
- */
-struct DiskS3::Metadata
-{
-    /// Metadata file version.
-    static constexpr UInt32 VERSION_ABSOLUTE_PATHS = 1;
-    static constexpr UInt32 VERSION_RELATIVE_PATHS = 2;
-    static constexpr UInt32 VERSION_READ_ONLY_FLAG = 3;
-
-    using PathAndSize = std::pair<String, size_t>;
-
-    /// S3 root path.
-    const String & s3_root_path;
-
-    /// Disk path.
-    const String & disk_path;
-    /// Relative path to metadata file on local FS.
-    String metadata_file_path;
-    /// Total size of all S3 objects.
-    size_t total_size;
-    /// S3 objects paths and their sizes.
-    std::vector<PathAndSize> s3_objects;
-    /// Number of references (hardlinks) to this metadata file.
-    UInt32 ref_count;
-    /// Flag indicates that file is read only.
-    bool read_only = false;
-
-    /// Load metadata by path or create empty if `create` flag is set.
-    explicit Metadata(const String & s3_root_path_, const String & disk_path_, const String & metadata_file_path_, bool create = false)
-        : s3_root_path(s3_root_path_), disk_path(disk_path_), metadata_file_path(metadata_file_path_), total_size(0), s3_objects(0), ref_count(0)
-    {
-        if (create)
-            return;
-
-        try
-        {
-            ReadBufferFromFile buf(disk_path + metadata_file_path, 1024); /* reasonable buffer size for small file */
-
-            UInt32 version;
-            readIntText(version, buf);
-
-            if (version < VERSION_ABSOLUTE_PATHS || version > VERSION_READ_ONLY_FLAG)
-                throw Exception(
-                    "Unknown metadata file version. Path: " + disk_path + metadata_file_path
-                    + " Version: " + std::to_string(version) + ", Maximum expected version: " + std::to_string(VERSION_READ_ONLY_FLAG),
-                    ErrorCodes::UNKNOWN_FORMAT);
-
-            assertChar('\n', buf);
-
-            UInt32 s3_objects_count;
-            readIntText(s3_objects_count, buf);
-            assertChar('\t', buf);
-            readIntText(total_size, buf);
-            assertChar('\n', buf);
-            s3_objects.resize(s3_objects_count);
-            for (UInt32 i = 0; i < s3_objects_count; ++i)
-            {
-                String s3_object_path;
-                size_t s3_object_size;
-                readIntText(s3_object_size, buf);
-                assertChar('\t', buf);
-                readEscapedString(s3_object_path, buf);
-                if (version == VERSION_ABSOLUTE_PATHS)
-                {
-                    if (!boost::algorithm::starts_with(s3_object_path, s3_root_path))
-                        throw Exception(
-                            "Path in metadata does not correspond S3 root path. Path: " + s3_object_path
-                            + ", root path: " + s3_root_path + ", disk path: " + disk_path_,
-                            ErrorCodes::UNKNOWN_FORMAT);
-                    s3_object_path = s3_object_path.substr(s3_root_path.size());
-                }
-                assertChar('\n', buf);
-                s3_objects[i] = {s3_object_path, s3_object_size};
-            }
-
-            readIntText(ref_count, buf);
-            assertChar('\n', buf);
-
-            if (version >= VERSION_READ_ONLY_FLAG)
-            {
-                readBoolText(read_only, buf);
-                assertChar('\n', buf);
-            }
-        }
-        catch (Exception & e)
-        {
-            if (e.code() == ErrorCodes::UNKNOWN_FORMAT)
-                throw;
-
-            throw Exception("Failed to read metadata file", e, ErrorCodes::UNKNOWN_FORMAT);
-        }
-    }
-
-    void addObject(const String & path, size_t size)
-    {
-        total_size += size;
-        s3_objects.emplace_back(path, size);
-    }
-
-    /// Fsync metadata file if 'sync' flag is set.
-    void save(bool sync = false)
-    {
-        WriteBufferFromFile buf(disk_path + metadata_file_path, 1024);
-
-        writeIntText(VERSION_RELATIVE_PATHS, buf);
-        writeChar('\n', buf);
-
-        writeIntText(s3_objects.size(), buf);
-        writeChar('\t', buf);
-        writeIntText(total_size, buf);
-        writeChar('\n', buf);
-        for (const auto & [s3_object_path, s3_object_size] : s3_objects)
-        {
-            writeIntText(s3_object_size, buf);
-            writeChar('\t', buf);
-            writeEscapedString(s3_object_path, buf);
-            writeChar('\n', buf);
-        }
-
-        writeIntText(ref_count, buf);
-        writeChar('\n', buf);
-
-        writeBoolText(read_only, buf);
-        writeChar('\n', buf);
-
-        buf.finalize();
-        if (sync)
-            buf.sync();
-    }
-};
-
-DiskS3::Metadata DiskS3::readOrCreateMetaForWriting(const String & path, WriteMode mode)
-{
-    bool exist = exists(path);
-    if (exist)
-    {
-        auto metadata = readMeta(path);
-        if (metadata.read_only)
-            throw Exception("File is read-only: " + path, ErrorCodes::PATH_ACCESS_DENIED);
-
-        if (mode == WriteMode::Rewrite)
-            removeFile(path); /// Remove for re-write.
-        else
-            return metadata;
-    }
-
-    auto metadata = createMeta(path);
-    /// Save empty metadata to disk to have ability to get file size while buffer is not finalized.
-    metadata.save();
-
-    return metadata;
-}
-
-DiskS3::Metadata DiskS3::readMeta(const String & path) const
-{
-    return Metadata(s3_root_path, metadata_path, path);
-}
-
-DiskS3::Metadata DiskS3::createMeta(const String & path) const
-{
-    return Metadata(s3_root_path, metadata_path, path, true);
-}
-
->>>>>>> e85d87fe
 /// Reads data from S3 using stored paths in metadata.
 class ReadIndirectBufferFromS3 final : public ReadBufferFromFileBase
 {
@@ -395,18 +226,8 @@
     WriteIndirectBufferFromS3(
         std::unique_ptr<WriteBufferFromS3> impl_,
         DiskS3::Metadata metadata_,
-<<<<<<< HEAD
-        const String & s3_path_,
-        std::optional<DiskS3::ObjectMetadata> object_metadata_,
-        size_t min_upload_part_size,
-        size_t max_single_part_upload_size,
-        size_t buf_size_)
-        : WriteBufferFromFileBase(buf_size_, nullptr, 0)
-        , impl(WriteBufferFromS3(client_ptr_, bucket_, metadata_.remote_fs_root_path + s3_path_, min_upload_part_size, max_single_part_upload_size,std::move(object_metadata_), buf_size_))
-=======
         String & s3_path_)
         : WriteBufferFromFileDecorator(std::move(impl_))
->>>>>>> e85d87fe
         , metadata(std::move(metadata_))
         , s3_path(s3_path_) { }
 
@@ -488,46 +309,16 @@
 
 
 DiskS3::DiskS3(
-<<<<<<< HEAD
     String disk_name_,
-    std::shared_ptr<Aws::S3::S3Client> client_,
-    std::shared_ptr<S3::ProxyConfiguration> proxy_configuration_,
-    String bucket_,
-    String s3_root_path_,
-    String metadata_path_,
-    UInt64 s3_max_single_read_retries_,
-    size_t min_upload_part_size_,
-    size_t max_single_part_upload_size_,
-    size_t min_bytes_for_seek_,
-    bool send_metadata_,
-    int thread_pool_size_,
-    int list_object_keys_size_)
-    : IDiskRemote(disk_name_, s3_root_path_, metadata_path_, "DiskS3", std::make_unique<AsyncExecutor>(thread_pool_size_))
-    , client(std::move(client_))
-    , proxy_configuration(std::move(proxy_configuration_))
-    , bucket(std::move(bucket_))
-    , s3_max_single_read_retries(s3_max_single_read_retries_)
-    , min_upload_part_size(min_upload_part_size_)
-    , max_single_part_upload_size(max_single_part_upload_size_)
-    , min_bytes_for_seek(min_bytes_for_seek_)
-    , send_metadata(send_metadata_)
-    , revision_counter(0)
-    , list_object_keys_size(list_object_keys_size_)
-=======
-    String name_,
     String bucket_,
     String s3_root_path_,
     String metadata_path_,
     SettingsPtr settings_,
     GetDiskSettings settings_getter_)
-    : IDisk(std::make_unique<AsyncExecutor>(settings_->thread_pool_size))
-    , name(std::move(name_))
+    : IDiskRemote(disk_name_, s3_root_path_, metadata_path_, "DiskS3", std::make_unique<AsyncExecutor>(settings_->thread_pool_size_))
     , bucket(std::move(bucket_))
-    , s3_root_path(std::move(s3_root_path_))
-    , metadata_path(std::move(metadata_path_))
     , current_settings(std::move(settings_))
     , settings_getter(settings_getter_)
->>>>>>> e85d87fe
 {
 }
 
@@ -595,41 +386,17 @@
         s3_path = "r" + revisionToString(revision) + "-file-" + s3_path;
     }
 
-<<<<<<< HEAD
-    if (!exist || mode == WriteMode::Rewrite)
-    {
-        /// If metadata file exists - remove and create new.
-        if (exist)
-            removeFile(path);
-
-        auto metadata = createMeta(path);
-        /// Save empty metadata to disk to have ability to get file size while buffer is not finalized.
-        metadata.save();
-
-        LOG_DEBUG(log, "Write to file by path: {}. New S3 path: {}", backQuote(metadata_path + path), remote_fs_root_path + s3_path);
-
-        return std::make_unique<WriteIndirectBufferFromS3>(
-            client, bucket, metadata, s3_path, object_metadata, min_upload_part_size, max_single_part_upload_size, buf_size);
-    }
-    else
-    {
-        auto metadata = readMeta(path);
-
-        LOG_DEBUG(log, "Append to file by path: {}. New S3 path: {}. Existing S3 objects: {}.",
-            backQuote(metadata_path + path), remote_fs_root_path + s3_path, metadata.remote_fs_objects.size());
-=======
     LOG_DEBUG(log, "{} to file by path: {}. S3 path: {}",
-              mode == WriteMode::Rewrite ? "Write" : "Append", backQuote(metadata_path + path), s3_root_path + s3_path);
+              mode == WriteMode::Rewrite ? "Write" : "Append", backQuote(metadata_path + path), remote_fs_root_path + s3_path);
 
     auto s3_buffer = std::make_unique<WriteBufferFromS3>(
         settings->client,
         bucket,
-        metadata.s3_root_path + s3_path,
+        metadata.remote_fs_root_path + s3_path,
         settings->s3_min_upload_part_size,
         settings->s3_max_single_part_upload_size,
         std::move(object_metadata),
         buf_size);
->>>>>>> e85d87fe
 
     return std::make_unique<WriteIndirectBufferFromS3>(std::move(s3_buffer), std::move(metadata), s3_path);
 }
@@ -787,18 +554,14 @@
 {
     auto settings = current_settings.get();
     const String key = "operations/r" + revisionToString(revision) + "-" + operation_name;
-<<<<<<< HEAD
-    WriteBufferFromS3 buffer(client, bucket, remote_fs_root_path + key, min_upload_part_size, max_single_part_upload_size, metadata);
-=======
     WriteBufferFromS3 buffer(
         settings->client,
         bucket,
-        s3_root_path + key,
+        remote_fs_root_path + key,
         settings->s3_min_upload_part_size,
         settings->s3_max_single_part_upload_size,
         metadata);
 
->>>>>>> e85d87fe
     buffer.write('0');
     buffer.finalize();
 }
@@ -812,13 +575,9 @@
 
     LOG_INFO(log, "Starting up disk {}", disk_name);
 
-<<<<<<< HEAD
+    restore();
+
     if (readSchemaVersion(bucket, remote_fs_root_path) < RESTORABLE_SCHEMA_VERSION)
-=======
-    restore();
-
-    if (readSchemaVersion(bucket, s3_root_path) < RESTORABLE_SCHEMA_VERSION)
->>>>>>> e85d87fe
         migrateToRestorableSchema();
 
     findLastRevision();
@@ -868,19 +627,15 @@
 
 void DiskS3::saveSchemaVersion(const int & version)
 {
-<<<<<<< HEAD
-    WriteBufferFromS3 buffer (client, bucket, remote_fs_root_path + SCHEMA_VERSION_OBJECT, min_upload_part_size, max_single_part_upload_size);
-=======
     auto settings = current_settings.get();
 
     WriteBufferFromS3 buffer(
         settings->client,
         bucket,
-        s3_root_path + SCHEMA_VERSION_OBJECT,
+        remote_fs_root_path + SCHEMA_VERSION_OBJECT,
         settings->s3_min_upload_part_size,
         settings->s3_max_single_part_upload_size);
 
->>>>>>> e85d87fe
     writeIntText(version, buffer);
     buffer.finalize();
 }
@@ -1267,19 +1022,12 @@
 
 void DiskS3::restoreFileOperations(const RestoreInformation & restore_information)
 {
-<<<<<<< HEAD
+    auto settings = current_settings.get();
+
     LOG_INFO(log, "Starting restore file operations for disk {}", disk_name);
 
     /// Enable recording file operations if we restore to different bucket / path.
-    send_metadata = bucket != restore_information.source_bucket || remote_fs_root_path != restore_information.source_path;
-=======
-    auto settings = current_settings.get();
-
-    LOG_INFO(log, "Starting restore file operations for disk {}", name);
-
-    /// Enable recording file operations if we restore to different bucket / path.
-    bool send_metadata = bucket != restore_information.source_bucket || s3_root_path != restore_information.source_path;
->>>>>>> e85d87fe
+    bool send_metadata = bucket != restore_information.source_bucket || remote_fs_root_path != restore_information.source_path;
 
     std::set<String> renames;
     auto restore_file_operations = [this, &restore_information, &renames, &send_metadata](auto list_result)
@@ -1378,13 +1126,7 @@
         }
     }
 
-<<<<<<< HEAD
-    send_metadata = true;
-
     LOG_INFO(log, "File operations restored for disk {}", disk_name);
-=======
-    LOG_INFO(log, "File operations restored for disk {}", name);
->>>>>>> e85d87fe
 }
 
 std::tuple<UInt64, String> DiskS3::extractRevisionAndOperationFromKey(const String & key)
