--- conflicted
+++ resolved
@@ -40,17 +40,10 @@
         FileCacheSettings file_cache_settings;
         file_cache_settings.loadFromConfig(config, config_prefix);
 
-<<<<<<< HEAD
-        fs::path cache_base_path = config.getString(config_prefix + ".path", fs::path(context->getPath()) / "disks" / name / "cache/");
-        if (cache_base_path.is_relative())
-            cache_base_path = fs::path(context->getPath()) / "caches" / cache_base_path;
-
-        if (!fs::exists(cache_base_path))
-            fs::create_directories(cache_base_path);
-=======
         if (file_cache_settings.base_path.empty())
-             file_cache_settings.base_path = fs::path(context->getPath()) / "disks" / name / "cache/";
->>>>>>> 54f660bd
+            file_cache_settings.base_path = fs::path(context->getPath()) / "disks" / name / "cache/";
+        else if (fs::path(file_cache_settings.base_path).is_relative())
+            file_cache_settings.base_path = fs::path(context->getPath()) / "caches" / cache_base_path;
 
         auto cache = FileCacheFactory::instance().getOrCreate(name, file_cache_settings);
         auto disk = disk_it->second;
