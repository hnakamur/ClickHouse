--- conflicted
+++ resolved
@@ -48,14 +48,9 @@
     size_t file_size_,
     bool allow_seeks_after_first_read_,
     bool use_external_buffer_,
-<<<<<<< HEAD
-    std::optional<size_t> read_until_position_)
+    std::optional<size_t> read_until_position_,
+    std::shared_ptr<FilesystemCacheLog> cache_log_))
     : ReadBufferFromFileBase(use_external_buffer_ ? 0 : settings_.remote_fs_buffer_size, nullptr, 0, file_size_)
-=======
-    std::optional<size_t> read_until_position_,
-    std::shared_ptr<FilesystemCacheLog> cache_log_)
-    : ReadBufferFromFileBase(settings_.remote_fs_buffer_size, nullptr, 0, file_size_)
->>>>>>> adad880c
 #ifndef NDEBUG
     , log(&Poco::Logger::get("CachedOnDiskReadBufferFromFile(" + source_file_path_ + ")"))
 #else
