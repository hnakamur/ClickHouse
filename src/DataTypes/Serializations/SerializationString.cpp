--- conflicted
+++ resolved
@@ -147,7 +147,6 @@
     }
 }
 
-
 template <int UNROLL_TIMES>
 static NO_INLINE void deserializeBinarySSE2(ColumnString::Chars & data, ColumnString::Offsets & offsets, ReadBuffer & istr, size_t limit)
 {
@@ -326,20 +325,15 @@
 
 void SerializationString::deserializeTextEscaped(IColumn & column, ReadBuffer & istr, const FormatSettings & settings) const
 {
-<<<<<<< HEAD
-    read(column, [&](ColumnString::Chars & data)
-    { 
-        settings.tsv.crlf_end_of_line_input ? readEscapedStringInto<PaddedPODArray<UInt8>,true>(data, istr) 
-                                            : readEscapedStringInto<PaddedPODArray<UInt8>,false>(data, istr);
+    read<void>(column, [&](ColumnString::Chars & data)
+    {
+        settings.tsv.crlf_end_of_line_input ? readEscapedStringInto<PaddedPODArray<UInt8>,true>(data, istr) : readEscapedStringInto<PaddedPODArray<UInt8>,false>(data, istr);
     });
-=======
-    read<void>(column, [&](ColumnString::Chars & data) { readEscapedStringInto(data, istr); });
->>>>>>> f68d7f94
 }
 
 bool SerializationString::tryDeserializeTextEscaped(IColumn & column, ReadBuffer & istr, const FormatSettings &) const
 {
-    return read<bool>(column, [&](ColumnString::Chars & data) { readEscapedStringInto(data, istr); return true; });
+    return read<bool>(column, [&](ColumnString::Chars & data) { readEscapedStringInto<PaddedPODArray<UInt8>,true>(data, istr); return true; });
 }
 
 void SerializationString::serializeTextQuoted(const IColumn & column, size_t row_num, WriteBuffer & ostr, const FormatSettings &) const
