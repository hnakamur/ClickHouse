#include <DataTypes/Serializations/SerializationNumber.h>
#include <Columns/ColumnVector.h>
#include <Columns/ColumnConst.h>
#include <IO/ReadHelpers.h>
#include <IO/WriteHelpers.h>
#include <Common/NaNUtils.h>
#include <Common/typeid_cast.h>
#include <Common/assert_cast.h>
#include <Formats/FormatSettings.h>
#include <Formats/ProtobufReader.h>
#include <Core/Field.h>

#include <ranges>

namespace DB
{

template <typename T>
void SerializationNumber<T>::serializeText(const IColumn & column, size_t row_num, WriteBuffer & ostr, const FormatSettings &) const
{
    writeText(assert_cast<const ColumnVector<T> &>(column).getData()[row_num], ostr);
}

template <typename T>
void SerializationNumber<T>::deserializeText(IColumn & column, ReadBuffer & istr, const FormatSettings & settings, bool whole) const
{
    T x;

    if constexpr (is_integer<T> && is_arithmetic_v<T>)
        readIntTextUnsafe(x, istr);
    else
        readText(x, istr);

    assert_cast<ColumnVector<T> &>(column).getData().push_back(x);

    if (whole && !istr.eof())
        throwUnexpectedDataAfterParsedValue(column, istr, settings, "Number");
}

template <typename T>
void SerializationNumber<T>::serializeTextJSON(const IColumn & column, size_t row_num, WriteBuffer & ostr, const FormatSettings & settings) const
{
    auto x = assert_cast<const ColumnVector<T> &>(column).getData()[row_num];
    writeJSONNumber(x, ostr, settings);
}

template <typename T>
void SerializationNumber<T>::deserializeTextJSON(IColumn & column, ReadBuffer & istr, const FormatSettings & settings) const
{
    bool has_quote = false;
    if (!istr.eof() && *istr.position() == '"')        /// We understand the number both in quotes and without.
    {
        has_quote = true;
        ++istr.position();
    }

    FieldType x;

    /// null
    if (!has_quote && !istr.eof() && *istr.position() == 'n')
    {
        ++istr.position();
        assertString("ull", istr);

        x = NaNOrZero<T>();
    }
    else
    {
        static constexpr bool is_uint8 = std::is_same_v<T, UInt8>;
        static constexpr bool is_int8 = std::is_same_v<T, Int8>;

        if (settings.json.read_bools_as_numbers || is_uint8 || is_int8)
        {
            // extra conditions to parse true/false strings into 1/0
            if (istr.eof())
                throwReadAfterEOF();
            if (*istr.position() == 't' || *istr.position() == 'f')
            {
                bool tmp = false;
                readBoolTextWord(tmp, istr);
                x = tmp;
            }
            else
                readText(x, istr);
        }
        else
        {
            readText(x, istr);
        }

        if (has_quote)
            assertChar('"', istr);
    }

    assert_cast<ColumnVector<T> &>(column).getData().push_back(x);
}

template <typename T>
void SerializationNumber<T>::deserializeTextCSV(IColumn & column, ReadBuffer & istr, const FormatSettings & /*settings*/) const
{
    FieldType x;
    readCSV(x, istr);
    assert_cast<ColumnVector<T> &>(column).getData().push_back(x);
}

template <typename T>
void SerializationNumber<T>::serializeBinary(const Field & field, WriteBuffer & ostr, const FormatSettings &) const
{
    /// ColumnVector<T>::ValueType is a narrower type. For example, UInt8, when the Field type is UInt64
    typename ColumnVector<T>::ValueType x = static_cast<typename ColumnVector<T>::ValueType>(field.get<FieldType>());
    writeBinaryLittleEndian(x, ostr);
}

template <typename T>
void SerializationNumber<T>::deserializeBinary(Field & field, ReadBuffer & istr, const FormatSettings &) const
{
    typename ColumnVector<T>::ValueType x;
    readBinaryLittleEndian(x, istr);
    field = NearestFieldType<FieldType>(x);
}

template <typename T>
void SerializationNumber<T>::serializeBinary(const IColumn & column, size_t row_num, WriteBuffer & ostr, const FormatSettings &) const
{
    writeBinaryLittleEndian(assert_cast<const ColumnVector<T> &>(column).getData()[row_num], ostr);
}

template <typename T>
void SerializationNumber<T>::deserializeBinary(IColumn & column, ReadBuffer & istr, const FormatSettings &) const
{
    typename ColumnVector<T>::ValueType x;
    readBinaryLittleEndian(x, istr);
    assert_cast<ColumnVector<T> &>(column).getData().push_back(x);
}

template <typename T>
void SerializationNumber<T>::serializeBinaryBulk(const IColumn & column, WriteBuffer & ostr, size_t offset, size_t limit) const
{
    const typename ColumnVector<T>::Container & x = typeid_cast<const ColumnVector<T> &>(column).getData();
    if (const size_t size = x.size(); limit == 0 || offset + limit > size)
        limit = size - offset;

    if (limit == 0)
        return;

    if constexpr (std::endian::native == std::endian::big && sizeof(T) >= 2)
    {
        static constexpr auto to_little_endian = [](auto i)
        {
            transformEndianness<std::endian::little>(i);
            return i;
        };

<<<<<<< HEAD
    if (limit)
    {
        if constexpr (std::endian::native == std::endian::big && sizeof(T) >= 2)
        {
            for (size_t i = 0; i < limit; i++)
            {
                auto tmp(x[offset+i]);
                char *start = reinterpret_cast<char*>(&tmp);
                char *end = start + sizeof(typename ColumnVector<T>::ValueType);
                std::reverse(start, end);
                ostr.write(reinterpret_cast<const char *>(&tmp), sizeof(typename ColumnVector<T>::ValueType));
            }
        }
        else
            ostr.write(reinterpret_cast<const char *>(&x[offset]), sizeof(typename ColumnVector<T>::ValueType) * limit);
    }
=======
        std::ranges::for_each(
            x | std::views::drop(offset) | std::views::take(limit) | std::views::transform(to_little_endian),
            [&ostr](const auto & i) { ostr.write(reinterpret_cast<const char *>(&i), sizeof(typename ColumnVector<T>::ValueType)); });
    }
    else
        ostr.write(reinterpret_cast<const char *>(&x[offset]), sizeof(typename ColumnVector<T>::ValueType) * limit);
>>>>>>> ce58b90e
}

template <typename T>
void SerializationNumber<T>::deserializeBinaryBulk(IColumn & column, ReadBuffer & istr, size_t limit, double /*avg_value_size_hint*/) const
{
    typename ColumnVector<T>::Container & x = typeid_cast<ColumnVector<T> &>(column).getData();
    const size_t initial_size = x.size();
    x.resize(initial_size + limit);
<<<<<<< HEAD
    size_t size = istr.readBig(reinterpret_cast<char*>(&x[initial_size]), sizeof(typename ColumnVector<T>::ValueType) * limit);
    if constexpr (std::endian::native == std::endian::big && sizeof(T) >= 2)
    {
        for (size_t i = 0; i < limit; i++)
        {
            char *start = reinterpret_cast<char*>(&x[initial_size + i]);
            char *end = start + sizeof(typename ColumnVector<T>::ValueType);
            std::reverse(start, end);
        }
    }
=======
    const size_t size = istr.readBig(reinterpret_cast<char*>(&x[initial_size]), sizeof(typename ColumnVector<T>::ValueType) * limit);
>>>>>>> ce58b90e
    x.resize(initial_size + size / sizeof(typename ColumnVector<T>::ValueType));

    if constexpr (std::endian::native == std::endian::big && sizeof(T) >= 2)
        std::ranges::for_each(x | std::views::drop(initial_size), [](auto & i) { transformEndianness<std::endian::big, std::endian::little>(i); });
}

template class SerializationNumber<UInt8>;
template class SerializationNumber<UInt16>;
template class SerializationNumber<UInt32>;
template class SerializationNumber<UInt64>;
template class SerializationNumber<UInt128>;
template class SerializationNumber<UInt256>;
template class SerializationNumber<Int8>;
template class SerializationNumber<Int16>;
template class SerializationNumber<Int32>;
template class SerializationNumber<Int64>;
template class SerializationNumber<Int128>;
template class SerializationNumber<Int256>;
template class SerializationNumber<Float32>;
template class SerializationNumber<Float64>;

}<|MERGE_RESOLUTION|>--- conflicted
+++ resolved
@@ -151,31 +151,12 @@
             return i;
         };
 
-<<<<<<< HEAD
-    if (limit)
-    {
-        if constexpr (std::endian::native == std::endian::big && sizeof(T) >= 2)
-        {
-            for (size_t i = 0; i < limit; i++)
-            {
-                auto tmp(x[offset+i]);
-                char *start = reinterpret_cast<char*>(&tmp);
-                char *end = start + sizeof(typename ColumnVector<T>::ValueType);
-                std::reverse(start, end);
-                ostr.write(reinterpret_cast<const char *>(&tmp), sizeof(typename ColumnVector<T>::ValueType));
-            }
-        }
-        else
-            ostr.write(reinterpret_cast<const char *>(&x[offset]), sizeof(typename ColumnVector<T>::ValueType) * limit);
-    }
-=======
         std::ranges::for_each(
             x | std::views::drop(offset) | std::views::take(limit) | std::views::transform(to_little_endian),
             [&ostr](const auto & i) { ostr.write(reinterpret_cast<const char *>(&i), sizeof(typename ColumnVector<T>::ValueType)); });
     }
     else
         ostr.write(reinterpret_cast<const char *>(&x[offset]), sizeof(typename ColumnVector<T>::ValueType) * limit);
->>>>>>> ce58b90e
 }
 
 template <typename T>
@@ -184,20 +165,7 @@
     typename ColumnVector<T>::Container & x = typeid_cast<ColumnVector<T> &>(column).getData();
     const size_t initial_size = x.size();
     x.resize(initial_size + limit);
-<<<<<<< HEAD
-    size_t size = istr.readBig(reinterpret_cast<char*>(&x[initial_size]), sizeof(typename ColumnVector<T>::ValueType) * limit);
-    if constexpr (std::endian::native == std::endian::big && sizeof(T) >= 2)
-    {
-        for (size_t i = 0; i < limit; i++)
-        {
-            char *start = reinterpret_cast<char*>(&x[initial_size + i]);
-            char *end = start + sizeof(typename ColumnVector<T>::ValueType);
-            std::reverse(start, end);
-        }
-    }
-=======
     const size_t size = istr.readBig(reinterpret_cast<char*>(&x[initial_size]), sizeof(typename ColumnVector<T>::ValueType) * limit);
->>>>>>> ce58b90e
     x.resize(initial_size + size / sizeof(typename ColumnVector<T>::ValueType));
 
     if constexpr (std::endian::native == std::endian::big && sizeof(T) >= 2)
