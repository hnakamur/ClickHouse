#pragma once

#include "Aliases.h"
#include "Internals.h"
#include "TaskCluster.h"
#include "TaskTableAndShard.h"
#include "ShardPartition.h"
#include "ShardPartitionPiece.h"
#include "ZooKeeperStaff.h"


namespace DB
{

class ClusterCopier
{
public:

    ClusterCopier(const String & task_path_,
                  const String & host_id_,
                  const String & proxy_database_name_,
                  Context & context_)
            :
            task_zookeeper_path(task_path_),
            host_id(host_id_),
            working_database_name(proxy_database_name_),
            context(context_),
            log(&Poco::Logger::get("ClusterCopier")) {}

    void init();

    template <typename T>
    decltype(auto) retry(T && func, UInt64 max_tries = 100);

    void discoverShardPartitions(const ConnectionTimeouts & timeouts, const TaskShardPtr & task_shard);

    /// Compute set of partitions, assume set of partitions aren't changed during the processing
    void discoverTablePartitions(const ConnectionTimeouts & timeouts, TaskTable & task_table, UInt64 num_threads = 0);

    void uploadTaskDescription(const std::string & task_path, const std::string & task_file, const bool force);

    void reloadTaskDescription();

    void updateConfigIfNeeded();

    void process(const ConnectionTimeouts & timeouts);

    /// Disables DROP PARTITION commands that used to clear data after errors
    void setSafeMode(bool is_safe_mode_ = true)
    {
        is_safe_mode = is_safe_mode_;
    }

    void setCopyFaultProbability(double copy_fault_probability_)
    {
        copy_fault_probability = copy_fault_probability_;
    }

    void setMoveFaultProbability(double move_fault_probability_)
    {
        move_fault_probability = move_fault_probability_;
    }

protected:

    String getWorkersPath() const
    {
        return task_cluster->task_zookeeper_path + "/task_active_workers";
    }

    String getWorkersPathVersion() const
    {
        return getWorkersPath() + "_version";
    }

    String getCurrentWorkerNodePath() const
    {
        return getWorkersPath() + "/" + host_id;
    }

    zkutil::EphemeralNodeHolder::Ptr createTaskWorkerNodeAndWaitIfNeed(
            const zkutil::ZooKeeperPtr & zookeeper,
            const String & description,
            bool unprioritized);

    /*
     * Checks that partition piece or some other entity is clean.
     * The only requirement is that you have to pass is_dirty_flag_path and is_dirty_cleaned_path to the function.
     * And is_dirty_flag_path is a parent of is_dirty_cleaned_path.
     * */
    bool checkPartitionPieceIsClean(
            const zkutil::ZooKeeperPtr & zookeeper,
            const CleanStateClock & clean_state_clock,
            const String & task_status_path) const;

    bool checkAllPiecesInPartitionAreDone(const TaskTable & task_table, const String & partition_name, const TasksShard & shards_with_partition);

    /** Checks that the whole partition of a table was copied. We should do it carefully due to dirty lock.
     * State of some task could change during the processing.
     * We have to ensure that all shards have the finished state and there is no dirty flag.
     * Moreover, we have to check status twice and check zxid, because state can change during the checking.
     */

    /* The same as function above
     * Assume that we don't know on which shards do we have partition certain piece.
     * We'll check them all (I mean shards that contain the whole partition)
     * And shards that don't have certain piece MUST mark that piece is_done true.
     * */
    bool checkPartitionPieceIsDone(const TaskTable & task_table, const String & partition_name,
                                   size_t piece_number, const TasksShard & shards_with_partition);


    /*Alter successful insertion to helping tables it will move all pieces to destination table*/
    TaskStatus tryMoveAllPiecesToDestinationTable(const TaskTable & task_table, const String & partition_name);

    /// Removes MATERIALIZED and ALIAS columns from create table query
    ASTPtr removeAliasColumnsFromCreateQuery(const ASTPtr & query_ast);

<<<<<<< HEAD
    /// Replaces ENGINE and table name in a create query
    std::shared_ptr<ASTCreateQuery> rewriteCreateQueryStorage(const ASTPtr & create_query_ast,
            const DatabaseAndTableName & new_table, const ASTPtr & new_storage_ast);
=======
    bool tryDropPartition(ShardPartition & task_partition,
                          const zkutil::ZooKeeperPtr & zookeeper,
                          const CleanStateClock & clean_state_clock);
>>>>>>> e8eb1897

    bool tryDropPartitionPiece(ShardPartition & task_partition, const size_t current_piece_number,
            const zkutil::ZooKeeperPtr & zookeeper, const CleanStateClock & clean_state_clock);

    static constexpr UInt64 max_table_tries = 1000;
    static constexpr UInt64 max_shard_partition_tries = 600;
    static constexpr UInt64 max_shard_partition_piece_tries_for_alter = 100;

    bool tryProcessTable(const ConnectionTimeouts & timeouts, TaskTable & task_table);

    /// Job for copying partition from particular shard.
    TaskStatus tryProcessPartitionTask(const ConnectionTimeouts & timeouts,
                                       ShardPartition & task_partition,
                                       bool is_unprioritized_task);

    TaskStatus iterateThroughAllPiecesInPartition(const ConnectionTimeouts & timeouts,
                                                  ShardPartition & task_partition,
                                                  bool is_unprioritized_task);

    TaskStatus processPartitionPieceTaskImpl(const ConnectionTimeouts & timeouts,
                                             ShardPartition & task_partition,
                                             const size_t current_piece_number,
                                             bool is_unprioritized_task);

    void dropAndCreateLocalTable(const ASTPtr & create_ast);

    void dropLocalTableIfExists(const DatabaseAndTableName & table_name) const;

    void dropHelpingTables(const TaskTable & task_table);

    /// Is used for usage less disk space.
    /// After all pieces were successfully moved to original destination
    /// table we can get rid of partition pieces (partitions in helping tables).
    void dropParticularPartitionPieceFromAllHelpingTables(const TaskTable & task_table, const String & partition_name);

    String getRemoteCreateTable(const DatabaseAndTableName & table, Connection & connection, const Settings * settings = nullptr);

    ASTPtr getCreateTableForPullShard(const ConnectionTimeouts & timeouts, TaskShard & task_shard);

    /// If it is implicitly asked to create split Distributed table for certain piece on current shard, we will do it.
    /// TODO: rewrite comment
    void createShardInternalTables(const ConnectionTimeouts & timeouts, TaskShard & task_shard, bool create_split = true);

    std::set<String> getShardPartitions(const ConnectionTimeouts & timeouts, TaskShard & task_shard);

    bool checkShardHasPartition(const ConnectionTimeouts & timeouts, TaskShard & task_shard, const String & partition_quoted_name);

    /// TODO: Implement checkPresentPartitionPiecesOnCurrentShard();
    /// Just copypaste the function above
    bool checkPresentPartitionPiecesOnCurrentShard(const ConnectionTimeouts & timeouts,
             TaskShard & task_shard, const String & partition_quoted_name, size_t current_piece_number);

    /*
     * This class is used in executeQueryOnCluster function
     * You can execute query on each shard (no sense it is executed on each replica of a shard or not)
     * or you can execute query on each replica on each shard.
     * First mode is useful for INSERTS queries.
     * */
    enum ClusterExecutionMode
    {
        ON_EACH_SHARD,
        ON_EACH_NODE
    };

    /** Executes simple query (without output streams, for example DDL queries) on each shard of the cluster
      * Returns number of shards for which at least one replica executed query successfully
      */
    UInt64 executeQueryOnCluster(
            const ClusterPtr & cluster,
            const String & query,
            const ASTPtr & query_ast_ = nullptr,
            const Settings * settings = nullptr,
            PoolMode pool_mode = PoolMode::GET_ALL,
            ClusterExecutionMode execution_mode = ClusterExecutionMode::ON_EACH_SHARD,
            UInt64 max_successful_executions_per_shard = 0) const;

private:
    String task_zookeeper_path;
    String task_description_path;
    String host_id;
    String working_database_name;

    /// Auto update config stuff
    UInt64 task_description_current_version = 1;
    std::atomic<UInt64> task_description_version{1};
    Coordination::WatchCallback task_description_watch_callback;
    /// ZooKeeper session used to set the callback
    zkutil::ZooKeeperPtr task_description_watch_zookeeper;

    ConfigurationPtr task_cluster_initial_config;
    ConfigurationPtr task_cluster_current_config;
    Coordination::Stat task_description_current_stat{};

    std::unique_ptr<TaskCluster> task_cluster;

    bool is_safe_mode = false;
    double copy_fault_probability = 0.0;
    double move_fault_probability = 0.0;

    Context & context;
    Poco::Logger * log;

    std::chrono::milliseconds default_sleep_time{1000};
};
}<|MERGE_RESOLUTION|>--- conflicted
+++ resolved
@@ -115,16 +115,6 @@
 
     /// Removes MATERIALIZED and ALIAS columns from create table query
     ASTPtr removeAliasColumnsFromCreateQuery(const ASTPtr & query_ast);
-
-<<<<<<< HEAD
-    /// Replaces ENGINE and table name in a create query
-    std::shared_ptr<ASTCreateQuery> rewriteCreateQueryStorage(const ASTPtr & create_query_ast,
-            const DatabaseAndTableName & new_table, const ASTPtr & new_storage_ast);
-=======
-    bool tryDropPartition(ShardPartition & task_partition,
-                          const zkutil::ZooKeeperPtr & zookeeper,
-                          const CleanStateClock & clean_state_clock);
->>>>>>> e8eb1897
 
     bool tryDropPartitionPiece(ShardPartition & task_partition, const size_t current_piece_number,
             const zkutil::ZooKeeperPtr & zookeeper, const CleanStateClock & clean_state_clock);
