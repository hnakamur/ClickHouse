--- conflicted
+++ resolved
@@ -78,9 +78,6 @@
 
 	FunctionArray(const Context & context);
 
-	void setCaseMode();
-
-<<<<<<< HEAD
 	bool hasSpecialSupportForNulls() const override { return true; }
 
 	/// Получить тип результата по типам аргументов. Если функция неприменима для данных аргументов - кинуть исключение.
@@ -92,20 +89,6 @@
 private:
 	/// Получить имя функции.
 	String getName() const override;
-=======
-	/// Получить имя функции.
-	String getName() const override;
-
-	template <typename T0, typename T1>
-	bool tryAddField(DataTypePtr type_res, const Field & f, Array & arr) const;
-
-	bool addField(DataTypePtr type_res, const Field & f, Array & arr) const;
-
-	// TODO remove it because of unusing
-	static const DataTypePtr & getScalarType(const DataTypePtr & type)
-	{
-		const auto array = typeid_cast<const DataTypeArray *>(type.get());
->>>>>>> 9b00f41e
 
 	bool addField(DataTypePtr type_res, const Field & f, Array & arr) const;
 	static const DataTypePtr & getScalarType(const DataTypePtr & type);
@@ -113,24 +96,16 @@
 
 private:
 	const Context & context;
-	bool is_case_mode = false;
-};
-
-<<<<<<< HEAD
+};
+
 namespace ArrayImpl
 {
-
-class NullMapBuilder;
-
+	class NullMapBuilder;
 }
-=======
-	DataTypeTraits::EnrichedDataTypePtr getLeastCommonType(const DataTypes & arguments) const;
->>>>>>> 9b00f41e
 
 class FunctionArrayElement : public IFunction
 {
 public:
-<<<<<<< HEAD
 	static constexpr auto name = "arrayElement";
 	static FunctionPtr create(const Context & context);
 
@@ -226,15 +201,6 @@
 	{
 		return null_map[i] == 1;
 	}
-=======
-	/// Выполнить функцию над блоком.
-	void execute(Block & block, const ColumnNumbers & arguments, size_t result) override;
-
-	/// Получить тип результата по типам аргументов. Если функция неприменима для данных аргументов - кинуть исключение.
-	DataTypePtr getReturnType(const DataTypes & arguments) const override;
-
-	void setCaseMode();
->>>>>>> 9b00f41e
 
 	static bool hasNull(const U & value, const PaddedPODArray<UInt8> & null_map, size_t i)
 	{
@@ -302,7 +268,6 @@
 		}
 	}
 
-<<<<<<< HEAD
 	/// The 1st function argument is a non-constant array of nullable values.
 	template <typename ScalarOrVector>
 	static void vectorCase3(
@@ -310,20 +275,6 @@
 		const ScalarOrVector & value,
 		PaddedPODArray<typename IndexConv::ResultType> & result,
 		const PaddedPODArray<UInt8> & null_map_data)
-=======
-
-struct ArrayElementStringImpl
-{
-	/** Implementation for constant index.
-	  * If negative = false - index is from beginning of array, started from 1.
-	  * If negative = true - index is from end of array, started from -1.
-	  */
-	template <bool negative>
-	static void vectorConst(
-		const ColumnString::Chars_t & data, const ColumnArray::Offsets_t & offsets, const ColumnString::Offsets_t & string_offsets,
-		const ColumnArray::Offset_t index,
-		ColumnString::Chars_t & result_data, ColumnArray::Offsets_t & result_offsets)
->>>>>>> 9b00f41e
 	{
 		size_t size = offsets.size();
 		result.resize(size);
@@ -414,15 +365,9 @@
 	}
 };
 
-<<<<<<< HEAD
 /// Specialization that catches internal errors.
 template <typename T, typename IndexConv>
 struct ArrayIndexNumImpl<T, Null, IndexConv>
-=======
-
-/// Generic implementation for other nested types.
-struct ArrayElementGenericImpl
->>>>>>> 9b00f41e
 {
 	template <typename ScalarOrVector>
 	static void vector(
@@ -480,7 +425,6 @@
 template <typename IndexConv>
 struct ArrayIndexStringNullImpl
 {
-<<<<<<< HEAD
 	static void vector_const(
 		const ColumnString::Chars_t & data, const ColumnArray::Offsets_t & offsets, const ColumnString::Offsets_t & string_offsets,
 		PaddedPODArray<typename IndexConv::ResultType> & result,
@@ -493,102 +437,10 @@
 			return;
 
 		const auto & null_map_ref = *null_map_data;
-=======
-public:
-	static constexpr auto name = "arrayElement";
-	static FunctionPtr create(const Context & context) { return std::make_shared<FunctionArrayElement>(); }
-
-private:
-	template <typename DataType>
-	bool executeNumberConst(Block & block, const ColumnNumbers & arguments, size_t result, const Field & index);
-
-	template <typename IndexType, typename DataType>
-	bool executeNumber(Block & block, const ColumnNumbers & arguments, size_t result, const PaddedPODArray<IndexType> & indices);
-
-	bool executeStringConst(Block & block, const ColumnNumbers & arguments, size_t result, const Field & index);
-
-	template <typename IndexType>
-	bool executeString(Block & block, const ColumnNumbers & arguments, size_t result, const PaddedPODArray<IndexType> & indices);
-
-	bool executeGenericConst(Block & block, const ColumnNumbers & arguments, size_t result, const Field & index);
-
-	template <typename IndexType>
-	bool executeGeneric(Block & block, const ColumnNumbers & arguments, size_t result, const PaddedPODArray<IndexType> & indices);
-
-	bool executeConstConst(Block & block, const ColumnNumbers & arguments, size_t result, const Field & index);
-
-	template <typename IndexType>
-	bool executeConst(Block & block, const ColumnNumbers & arguments, size_t result, const PaddedPODArray<IndexType> & indices);
-
-	template <typename IndexType>
-	bool executeArgument(Block & block, const ColumnNumbers & arguments, size_t result);
-
-	/** Для массива кортежей функция вычисляется покомпонентно - для каждого элемента кортежа.
-	  */
-	bool executeTuple(Block & block, const ColumnNumbers & arguments, size_t result);
-
-public:
-	/// Получить имя функции.
-	String getName() const override;
-
-	/// Получить типы результата по типам аргументов. Если функция неприменима для данных аргументов - кинуть исключение.
-	DataTypePtr getReturnType(const DataTypes & arguments) const override;
-
-	/// Выполнить функцию над блоком.
-	void execute(Block & block, const ColumnNumbers & arguments, size_t result) override;
-};
-
-
-/// For has.
-struct IndexToOne
-{
-	using ResultType = UInt8;
-	static bool apply(size_t j, ResultType & current) { current = 1; return false; }
-};
-
-/// For indexOf.
-struct IndexIdentity
-{
-	using ResultType = UInt64;
-	/// Индекс возвращается начиная с единицы.
-	static bool apply(size_t j, ResultType & current) { current = j + 1; return false; }
-};
-
-/// For countEqual.
-struct IndexCount
-{
-	using ResultType = UInt32;
-	static bool apply(size_t j, ResultType & current) { ++current; return true; }
-};
-
-
-template <typename T, typename U, typename IndexConv>
-struct ArrayIndexNumImpl
-{
-#pragma GCC diagnostic push
-#pragma GCC diagnostic ignored "-Wsign-compare"
-
-	/// compares `lhs` against `i`-th element of `rhs`
-	static bool compare(const T & lhs, const PaddedPODArray<U> & rhs, const std::size_t i ) { return lhs == rhs[i]; }
-	/// compares `lhs against `rhs`, third argument unused
-	static bool compare(const T & lhs, const U & rhs, std::size_t) { return lhs == rhs; }
-
-#pragma GCC diagnostic pop
-
-	template <typename ScalarOrVector>
-	static void vector(
-		const PaddedPODArray<T> & data, const ColumnArray::Offsets_t & offsets,
-		const ScalarOrVector & value,
-		PaddedPODArray<typename IndexConv::ResultType> & result)
-	{
-		size_t size = offsets.size();
-		result.resize(size);
->>>>>>> 9b00f41e
 
 		ColumnArray::Offset_t current_offset = 0;
 		for (size_t i = 0; i < size; ++i)
 		{
-<<<<<<< HEAD
 			const auto array_size = offsets[i] - current_offset;
 			typename IndexConv::ResultType current = 0;
 
@@ -601,15 +453,6 @@
 						break;
 				}
 			}
-=======
-			size_t array_size = offsets[i] - current_offset;
-			typename IndexConv::ResultType current = 0;
-
-			for (size_t j = 0; j < array_size; ++j)
-				if (compare(data[current_offset + j], value, i))
-					if (!IndexConv::apply(j, current))
-						break;
->>>>>>> 9b00f41e
 
 			result[i] = current;
 			current_offset = offsets[i];
@@ -623,12 +466,8 @@
 	static void vector_const(
 		const ColumnString::Chars_t & data, const ColumnArray::Offsets_t & offsets, const ColumnString::Offsets_t & string_offsets,
 		const String & value,
-<<<<<<< HEAD
 		PaddedPODArray<typename IndexConv::ResultType> & result,
 		const PaddedPODArray<UInt8> * null_map_data)
-=======
-		PaddedPODArray<typename IndexConv::ResultType> & result)
->>>>>>> 9b00f41e
 	{
 		const auto size = offsets.size();
 		const auto value_size = value.size();
@@ -648,15 +487,11 @@
 
 				ColumnArray::Offset_t string_size = string_offsets[current_offset + j] - string_pos;
 
-<<<<<<< HEAD
 				size_t k = (current_offset == 0 && j == 0) ? 0 : current_offset + j - 1;
 				if (null_map_data && ((*null_map_data)[k] == 1))
 				{
 				}
 				else if (string_size == value_size + 1 && 0 == memcmp(value.data(), &data[string_pos], value_size))
-=======
-				if (string_size == value_size + 1 && 0 == memcmp(value.data(), &data[string_pos], value_size))
->>>>>>> 9b00f41e
 				{
 					if (!IndexConv::apply(j, current))
 						break;
@@ -671,13 +506,9 @@
 	static void vector_vector(
 		const ColumnString::Chars_t & data, const ColumnArray::Offsets_t & offsets, const ColumnString::Offsets_t & string_offsets,
 		const ColumnString::Chars_t & item_values, const ColumnString::Offsets_t & item_offsets,
-<<<<<<< HEAD
 		PaddedPODArray<typename IndexConv::ResultType> & result,
 		const PaddedPODArray<UInt8> * null_map_data,
 		const PaddedPODArray<UInt8> * null_map_item)
-=======
-		PaddedPODArray<typename IndexConv::ResultType> & result)
->>>>>>> 9b00f41e
 	{
 		const auto size = offsets.size();
 		result.resize(size);
@@ -1359,7 +1190,6 @@
 	String getName() const override;
 
 	/// Получить типы результата по типам аргументов. Если функция неприменима для данных аргументов - кинуть исключение.
-<<<<<<< HEAD
 	DataTypePtr getReturnTypeImpl(const DataTypes & arguments) const override;
 
 	/// Выполнить функцию над блоком.
@@ -1383,59 +1213,24 @@
 
 	/// Выполнить функцию над блоком.
 	void executeImpl(Block & block, const ColumnNumbers & arguments, size_t result) override;
-=======
-	DataTypePtr getReturnType(const DataTypes & arguments) const override;
-
-	/// Выполнить функцию над блоком.
-	void execute(Block & block, const ColumnNumbers & arguments, size_t result) override;
-};
-
-
-/// Считает количество разных элементов в массиве, или количество разных кортежей из элементов на соответствующих позициях в нескольких массивах.
-/// NOTE Реализация частично совпадает с arrayEnumerateUniq.
-class FunctionArrayUniq : public IFunction
-{
-public:
-	static constexpr auto name = "arrayUniq";
-	static FunctionPtr create(const Context & context) { return std::make_shared<FunctionArrayUniq>(); }
-
-	/// Получить имя функции.
-	String getName() const override;
-
-	/// Получить типы результата по типам аргументов. Если функция неприменима для данных аргументов - кинуть исключение.
-	DataTypePtr getReturnType(const DataTypes & arguments) const override;
-
-	/// Выполнить функцию над блоком.
-	void execute(Block & block, const ColumnNumbers & arguments, size_t result) override;
->>>>>>> 9b00f41e
 
 private:
 	/// Изначально выделить кусок памяти для 512 элементов.
 	static constexpr size_t INITIAL_SIZE_DEGREE = 9;
 
 	template <typename T>
-<<<<<<< HEAD
 	bool executeNumber(const ColumnArray * array,  const IColumn * null_map, ColumnUInt32::Container_t & res_values);
 
 	bool executeString(const ColumnArray * array,  const IColumn * null_map, ColumnUInt32::Container_t & res_values);
-=======
-	bool executeNumber(const ColumnArray * array, ColumnUInt32::Container_t & res_values);
-
-	bool executeString(const ColumnArray * array, ColumnUInt32::Container_t & res_values);
->>>>>>> 9b00f41e
 
 	bool executeConst(Block & block, const ColumnNumbers & arguments, size_t result);
 
 	bool execute128bit(
 		const ColumnArray::Offsets_t & offsets,
 		const ConstColumnPlainPtrs & columns,
-<<<<<<< HEAD
 		const ConstColumnPlainPtrs & null_maps,
 		ColumnUInt32::Container_t & res_values,
 		bool has_nullable_columns);
-=======
-		ColumnUInt32::Container_t & res_values);
->>>>>>> 9b00f41e
 
 	void executeHashed(
 		const ColumnArray::Offsets_t & offsets,
@@ -1454,45 +1249,28 @@
 	String getName() const override;
 
 	/// Получить типы результата по типам аргументов. Если функция неприменима для данных аргументов - кинуть исключение.
-<<<<<<< HEAD
 	DataTypePtr getReturnTypeImpl(const DataTypes & arguments) const override;
 
 	/// Выполнить функцию над блоком.
 	void executeImpl(Block & block, const ColumnNumbers & arguments, size_t result) override;
-=======
-	DataTypePtr getReturnType(const DataTypes & arguments) const override;
-
-	/// Выполнить функцию над блоком.
-	void execute(Block & block, const ColumnNumbers & arguments, size_t result) override;
->>>>>>> 9b00f41e
 
 private:
 	/// Изначально выделить кусок памяти для 512 элементов.
 	static constexpr size_t INITIAL_SIZE_DEGREE = 9;
 
 	template <typename T>
-<<<<<<< HEAD
 	bool executeNumber(const ColumnArray * array, const IColumn * null_map, ColumnUInt32::Container_t & res_values);
 
 	bool executeString(const ColumnArray * array, const IColumn * null_map, ColumnUInt32::Container_t & res_values);
-=======
-	bool executeNumber(const ColumnArray * array, ColumnUInt32::Container_t & res_values);
-
-	bool executeString(const ColumnArray * array, ColumnUInt32::Container_t & res_values);
->>>>>>> 9b00f41e
 
 	bool executeConst(Block & block, const ColumnNumbers & arguments, size_t result);
 
 	bool execute128bit(
 		const ColumnArray::Offsets_t & offsets,
 		const ConstColumnPlainPtrs & columns,
-<<<<<<< HEAD
 		const ConstColumnPlainPtrs & null_maps,
 		ColumnUInt32::Container_t & res_values,
 		bool has_nullable_columns);
-=======
-		ColumnUInt32::Container_t & res_values);
->>>>>>> 9b00f41e
 
 	void executeHashed(
 		const ColumnArray::Offsets_t & offsets,
@@ -1552,11 +1330,7 @@
 	static FunctionPtr create(const Context &) { return std::make_shared<FunctionRange>(); }
 
 private:
-<<<<<<< HEAD
-	String getName() const override
-	{
-		return name;
-	}
+	String getName() const override;
 
 	DataTypePtr getReturnTypeImpl(const DataTypes & arguments) const override;
 
@@ -1564,16 +1338,6 @@
 	bool executeInternal(Block & block, const IColumn * const arg, const size_t result);
 
 	void executeImpl(Block & block, const ColumnNumbers & arguments, const size_t result) override;
-=======
-	String getName() const override;
-
-	DataTypePtr getReturnType(const DataTypes & arguments) const override;
-
-	template <typename T>
-	bool execute(Block & block, const IColumn * const arg, const size_t result);
-
-	void execute(Block & block, const ColumnNumbers & arguments, const size_t result) override;
->>>>>>> 9b00f41e
 };
 
 
@@ -1587,17 +1351,10 @@
 	String getName() const override;
 
 	/// Получить типы результата по типам аргументов. Если функция неприменима для данных аргументов - кинуть исключение.
-<<<<<<< HEAD
 	DataTypePtr getReturnTypeImpl(const DataTypes & arguments) const override;
 
 	/// Выполнить функцию над блоком.
 	void executeImpl(Block & block, const ColumnNumbers & arguments, size_t result) override;
-=======
-	DataTypePtr getReturnType(const DataTypes & arguments) const override;
-
-	/// Выполнить функцию над блоком.
-	void execute(Block & block, const ColumnNumbers & arguments, size_t result) override;
->>>>>>> 9b00f41e
 
 private:
 	bool executeConst(Block & block, const ColumnNumbers & arguments, size_t result);
@@ -1605,7 +1362,6 @@
 	template <typename T>
 	bool executeNumber(
 		const IColumn & src_data, const ColumnArray::Offsets_t & src_offsets,
-<<<<<<< HEAD
 		IColumn & res_data_col, ColumnArray::Offsets_t & res_offsets,
 		const ColumnNullable * nullable_col,
 		ColumnNullable * nullable_res_col);
@@ -1621,17 +1377,6 @@
 		IColumn & res_data_col, ColumnArray::Offsets_t & res_array_offsets,
 		const ColumnNullable * nullable_col,
 		ColumnNullable * nullable_res_col);
-=======
-		IColumn & res_data_col, ColumnArray::Offsets_t & res_offsets);
-
-	bool executeFixedString(
-		const IColumn & src_data, const ColumnArray::Offsets_t & src_offsets,
-		IColumn & res_data_col, ColumnArray::Offsets_t & res_offsets);
-
-	bool executeString(
-		const IColumn & src_data, const ColumnArray::Offsets_t & src_array_offsets,
-		IColumn & res_data_col, ColumnArray::Offsets_t & res_array_offsets);
->>>>>>> 9b00f41e
 };
 
 
@@ -1645,17 +1390,10 @@
 	String getName() const override;
 
 	/// Получить типы результата по типам аргументов. Если функция неприменима для данных аргументов - кинуть исключение.
-<<<<<<< HEAD
 	DataTypePtr getReturnTypeImpl(const DataTypes & arguments) const override;
 
 	/// Выполнить функцию над блоком.
 	void executeImpl(Block & block, const ColumnNumbers & arguments, size_t result) override;
-=======
-	DataTypePtr getReturnType(const DataTypes & arguments) const override;
-
-	/// Выполнить функцию над блоком.
-	void execute(Block & block, const ColumnNumbers & arguments, size_t result) override;
->>>>>>> 9b00f41e
 
 private:
 	bool executeConst(Block & block, const ColumnNumbers & arguments, size_t result);
@@ -1663,7 +1401,6 @@
 	template <typename T>
 	bool executeNumber(
 		const IColumn & src_data, const ColumnArray::Offsets_t & src_offsets,
-<<<<<<< HEAD
 		IColumn & res_data_col,
 		const ColumnNullable * nullable_col,
 		ColumnNullable * nullable_res_col);
@@ -1679,17 +1416,6 @@
 		IColumn & res_data_col,
 		const ColumnNullable * nullable_col,
 		ColumnNullable * nullable_res_col);
-=======
-		IColumn & res_data_col);
-
-	bool executeFixedString(
-		const IColumn & src_data, const ColumnArray::Offsets_t & src_offsets,
-		IColumn & res_data_col);
-
-	bool executeString(
-		const IColumn & src_data, const ColumnArray::Offsets_t & src_array_offsets,
-		IColumn & res_data_col);
->>>>>>> 9b00f41e
 };
 
 
@@ -1709,11 +1435,6 @@
 		const ColumnsWithTypeAndName & arguments,
 		DataTypePtr & out_return_type,
 		std::vector<ExpressionAction> & out_prerequisites) override;
-<<<<<<< HEAD
-=======
-
-	void execute(Block & block, const ColumnNumbers & arguments, size_t result) override;
->>>>>>> 9b00f41e
 
 	void executeImpl(Block & block, const ColumnNumbers & arguments, size_t result) override;
 private:
