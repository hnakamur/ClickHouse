namespace DB
{

namespace ErrorCodes
{
    /** Previously, these constants were located in one enum.
      * But in this case there is a problem: when you add a new constant, you need to recompile
      *  all translation units that use at least one constant (almost the whole project).
      * Therefore it is made so that definitions of constants are located here, in one file,
      *  and their declaration are in different files, at the place of use.
      */

    extern const int UNSUPPORTED_METHOD = 1;
    extern const int UNSUPPORTED_PARAMETER = 2;
    extern const int UNEXPECTED_END_OF_FILE = 3;
    extern const int EXPECTED_END_OF_FILE = 4;
    extern const int CANNOT_PARSE_TEXT = 6;
    extern const int INCORRECT_NUMBER_OF_COLUMNS = 7;
    extern const int THERE_IS_NO_COLUMN = 8;
    extern const int SIZES_OF_COLUMNS_DOESNT_MATCH = 9;
    extern const int NOT_FOUND_COLUMN_IN_BLOCK = 10;
    extern const int POSITION_OUT_OF_BOUND = 11;
    extern const int PARAMETER_OUT_OF_BOUND = 12;
    extern const int SIZES_OF_COLUMNS_IN_TUPLE_DOESNT_MATCH = 13;
    extern const int DUPLICATE_COLUMN = 15;
    extern const int NO_SUCH_COLUMN_IN_TABLE = 16;
    extern const int DELIMITER_IN_STRING_LITERAL_DOESNT_MATCH = 17;
    extern const int CANNOT_INSERT_ELEMENT_INTO_CONSTANT_COLUMN = 18;
    extern const int SIZE_OF_FIXED_STRING_DOESNT_MATCH = 19;
    extern const int NUMBER_OF_COLUMNS_DOESNT_MATCH = 20;
    extern const int CANNOT_READ_ALL_DATA_FROM_TAB_SEPARATED_INPUT = 21;
    extern const int CANNOT_PARSE_ALL_VALUE_FROM_TAB_SEPARATED_INPUT = 22;
    extern const int CANNOT_READ_FROM_ISTREAM = 23;
    extern const int CANNOT_WRITE_TO_OSTREAM = 24;
    extern const int CANNOT_PARSE_ESCAPE_SEQUENCE = 25;
    extern const int CANNOT_PARSE_QUOTED_STRING = 26;
    extern const int CANNOT_PARSE_INPUT_ASSERTION_FAILED = 27;
    extern const int CANNOT_PRINT_FLOAT_OR_DOUBLE_NUMBER = 28;
    extern const int CANNOT_PRINT_INTEGER = 29;
    extern const int CANNOT_READ_SIZE_OF_COMPRESSED_CHUNK = 30;
    extern const int CANNOT_READ_COMPRESSED_CHUNK = 31;
    extern const int ATTEMPT_TO_READ_AFTER_EOF = 32;
    extern const int CANNOT_READ_ALL_DATA = 33;
    extern const int TOO_MANY_ARGUMENTS_FOR_FUNCTION = 34;
    extern const int TOO_LESS_ARGUMENTS_FOR_FUNCTION = 35;
    extern const int BAD_ARGUMENTS = 36;
    extern const int UNKNOWN_ELEMENT_IN_AST = 37;
    extern const int CANNOT_PARSE_DATE = 38;
    extern const int TOO_LARGE_SIZE_COMPRESSED = 39;
    extern const int CHECKSUM_DOESNT_MATCH = 40;
    extern const int CANNOT_PARSE_DATETIME = 41;
    extern const int NUMBER_OF_ARGUMENTS_DOESNT_MATCH = 42;
    extern const int ILLEGAL_TYPE_OF_ARGUMENT = 43;
    extern const int ILLEGAL_COLUMN = 44;
    extern const int ILLEGAL_NUMBER_OF_RESULT_COLUMNS = 45;
    extern const int UNKNOWN_FUNCTION = 46;
    extern const int UNKNOWN_IDENTIFIER = 47;
    extern const int NOT_IMPLEMENTED = 48;
    extern const int LOGICAL_ERROR = 49;
    extern const int UNKNOWN_TYPE = 50;
    extern const int EMPTY_LIST_OF_COLUMNS_QUERIED = 51;
    extern const int COLUMN_QUERIED_MORE_THAN_ONCE = 52;
    extern const int TYPE_MISMATCH = 53;
    extern const int STORAGE_DOESNT_ALLOW_PARAMETERS = 54;
    extern const int STORAGE_REQUIRES_PARAMETER = 55;
    extern const int UNKNOWN_STORAGE = 56;
    extern const int TABLE_ALREADY_EXISTS = 57;
    extern const int TABLE_METADATA_ALREADY_EXISTS = 58;
    extern const int ILLEGAL_TYPE_OF_COLUMN_FOR_FILTER = 59;
    extern const int UNKNOWN_TABLE = 60;
    extern const int ONLY_FILTER_COLUMN_IN_BLOCK = 61;
    extern const int SYNTAX_ERROR = 62;
    extern const int UNKNOWN_AGGREGATE_FUNCTION = 63;
    extern const int CANNOT_READ_AGGREGATE_FUNCTION_FROM_TEXT = 64;
    extern const int CANNOT_WRITE_AGGREGATE_FUNCTION_AS_TEXT = 65;
    extern const int NOT_A_COLUMN = 66;
    extern const int ILLEGAL_KEY_OF_AGGREGATION = 67;
    extern const int CANNOT_GET_SIZE_OF_FIELD = 68;
    extern const int ARGUMENT_OUT_OF_BOUND = 69;
    extern const int CANNOT_CONVERT_TYPE = 70;
    extern const int CANNOT_WRITE_AFTER_END_OF_BUFFER = 71;
    extern const int CANNOT_PARSE_NUMBER = 72;
    extern const int UNKNOWN_FORMAT = 73;
    extern const int CANNOT_READ_FROM_FILE_DESCRIPTOR = 74;
    extern const int CANNOT_WRITE_TO_FILE_DESCRIPTOR = 75;
    extern const int CANNOT_OPEN_FILE = 76;
    extern const int CANNOT_CLOSE_FILE = 77;
    extern const int UNKNOWN_TYPE_OF_QUERY = 78;
    extern const int INCORRECT_FILE_NAME = 79;
    extern const int INCORRECT_QUERY = 80;
    extern const int UNKNOWN_DATABASE = 81;
    extern const int DATABASE_ALREADY_EXISTS = 82;
    extern const int DIRECTORY_DOESNT_EXIST = 83;
    extern const int DIRECTORY_ALREADY_EXISTS = 84;
    extern const int FORMAT_IS_NOT_SUITABLE_FOR_INPUT = 85;
    extern const int RECEIVED_ERROR_FROM_REMOTE_IO_SERVER = 86;
    extern const int CANNOT_SEEK_THROUGH_FILE = 87;
    extern const int CANNOT_TRUNCATE_FILE = 88;
    extern const int UNKNOWN_COMPRESSION_METHOD = 89;
    extern const int EMPTY_LIST_OF_COLUMNS_PASSED = 90;
    extern const int SIZES_OF_MARKS_FILES_ARE_INCONSISTENT = 91;
    extern const int EMPTY_DATA_PASSED = 92;
    extern const int UNKNOWN_AGGREGATED_DATA_VARIANT = 93;
    extern const int CANNOT_MERGE_DIFFERENT_AGGREGATED_DATA_VARIANTS = 94;
    extern const int CANNOT_READ_FROM_SOCKET = 95;
    extern const int CANNOT_WRITE_TO_SOCKET = 96;
    extern const int CANNOT_READ_ALL_DATA_FROM_CHUNKED_INPUT = 97;
    extern const int CANNOT_WRITE_TO_EMPTY_BLOCK_OUTPUT_STREAM = 98;
    extern const int UNKNOWN_PACKET_FROM_CLIENT = 99;
    extern const int UNKNOWN_PACKET_FROM_SERVER = 100;
    extern const int UNEXPECTED_PACKET_FROM_CLIENT = 101;
    extern const int UNEXPECTED_PACKET_FROM_SERVER = 102;
    extern const int RECEIVED_DATA_FOR_WRONG_QUERY_ID = 103;
    extern const int TOO_SMALL_BUFFER_SIZE = 104;
    extern const int CANNOT_READ_HISTORY = 105;
    extern const int CANNOT_APPEND_HISTORY = 106;
    extern const int FILE_DOESNT_EXIST = 107;
    extern const int NO_DATA_TO_INSERT = 108;
    extern const int CANNOT_BLOCK_SIGNAL = 109;
    extern const int CANNOT_UNBLOCK_SIGNAL = 110;
    extern const int CANNOT_MANIPULATE_SIGSET = 111;
    extern const int CANNOT_WAIT_FOR_SIGNAL = 112;
    extern const int THERE_IS_NO_SESSION = 113;
    extern const int CANNOT_CLOCK_GETTIME = 114;
    extern const int UNKNOWN_SETTING = 115;
    extern const int THERE_IS_NO_DEFAULT_VALUE = 116;
    extern const int INCORRECT_DATA = 117;
    extern const int ENGINE_REQUIRED = 119;
    extern const int CANNOT_INSERT_VALUE_OF_DIFFERENT_SIZE_INTO_TUPLE = 120;
    extern const int UNKNOWN_SET_DATA_VARIANT = 121;
    extern const int INCOMPATIBLE_COLUMNS = 122;
    extern const int UNKNOWN_TYPE_OF_AST_NODE = 123;
    extern const int INCORRECT_ELEMENT_OF_SET = 124;
    extern const int INCORRECT_RESULT_OF_SCALAR_SUBQUERY = 125;
    extern const int CANNOT_GET_RETURN_TYPE = 126;
    extern const int ILLEGAL_INDEX = 127;
    extern const int TOO_LARGE_ARRAY_SIZE = 128;
    extern const int FUNCTION_IS_SPECIAL = 129;
    extern const int CANNOT_READ_ARRAY_FROM_TEXT = 130;
    extern const int TOO_LARGE_STRING_SIZE = 131;
    extern const int CANNOT_CREATE_TABLE_FROM_METADATA = 132;
    extern const int AGGREGATE_FUNCTION_DOESNT_ALLOW_PARAMETERS = 133;
    extern const int PARAMETERS_TO_AGGREGATE_FUNCTIONS_MUST_BE_LITERALS = 134;
    extern const int ZERO_ARRAY_OR_TUPLE_INDEX = 135;
    extern const int UNKNOWN_ELEMENT_IN_CONFIG = 137;
    extern const int EXCESSIVE_ELEMENT_IN_CONFIG = 138;
    extern const int NO_ELEMENTS_IN_CONFIG = 139;
    extern const int ALL_REQUESTED_COLUMNS_ARE_MISSING = 140;
    extern const int SAMPLING_NOT_SUPPORTED = 141;
    extern const int NOT_FOUND_NODE = 142;
    extern const int FOUND_MORE_THAN_ONE_NODE = 143;
    extern const int FIRST_DATE_IS_BIGGER_THAN_LAST_DATE = 144;
    extern const int UNKNOWN_OVERFLOW_MODE = 145;
    extern const int QUERY_SECTION_DOESNT_MAKE_SENSE = 146;
    extern const int NOT_FOUND_FUNCTION_ELEMENT_FOR_AGGREGATE = 147;
    extern const int NOT_FOUND_RELATION_ELEMENT_FOR_CONDITION = 148;
    extern const int NOT_FOUND_RHS_ELEMENT_FOR_CONDITION = 149;
    extern const int NO_ATTRIBUTES_LISTED = 150;
    extern const int INDEX_OF_COLUMN_IN_SORT_CLAUSE_IS_OUT_OF_RANGE = 151;
    extern const int UNKNOWN_DIRECTION_OF_SORTING = 152;
    extern const int ILLEGAL_DIVISION = 153;
    extern const int AGGREGATE_FUNCTION_NOT_APPLICABLE = 154;
    extern const int UNKNOWN_RELATION = 155;
    extern const int DICTIONARIES_WAS_NOT_LOADED = 156;
    extern const int ILLEGAL_OVERFLOW_MODE = 157;
    extern const int TOO_MANY_ROWS = 158;
    extern const int TIMEOUT_EXCEEDED = 159;
    extern const int TOO_SLOW = 160;
    extern const int TOO_MANY_COLUMNS = 161;
    extern const int TOO_DEEP_SUBQUERIES = 162;
    extern const int TOO_DEEP_PIPELINE = 163;
    extern const int READONLY = 164;
    extern const int TOO_MANY_TEMPORARY_COLUMNS = 165;
    extern const int TOO_MANY_TEMPORARY_NON_CONST_COLUMNS = 166;
    extern const int TOO_DEEP_AST = 167;
    extern const int TOO_BIG_AST = 168;
    extern const int BAD_TYPE_OF_FIELD = 169;
    extern const int BAD_GET = 170;
    extern const int BLOCKS_HAVE_DIFFERENT_STRUCTURE = 171;
    extern const int CANNOT_CREATE_DIRECTORY = 172;
    extern const int CANNOT_ALLOCATE_MEMORY = 173;
    extern const int CYCLIC_ALIASES = 174;
    extern const int CHUNK_NOT_FOUND = 176;
    extern const int DUPLICATE_CHUNK_NAME = 177;
    extern const int MULTIPLE_ALIASES_FOR_EXPRESSION = 178;
    extern const int MULTIPLE_EXPRESSIONS_FOR_ALIAS = 179;
    extern const int THERE_IS_NO_PROFILE = 180;
    extern const int ILLEGAL_FINAL = 181;
    extern const int ILLEGAL_PREWHERE = 182;
    extern const int UNEXPECTED_EXPRESSION = 183;
    extern const int ILLEGAL_AGGREGATION = 184;
    extern const int UNSUPPORTED_MYISAM_BLOCK_TYPE = 185;
    extern const int UNSUPPORTED_COLLATION_LOCALE = 186;
    extern const int COLLATION_COMPARISON_FAILED = 187;
    extern const int UNKNOWN_ACTION = 188;
    extern const int TABLE_MUST_NOT_BE_CREATED_MANUALLY = 189;
    extern const int SIZES_OF_ARRAYS_DOESNT_MATCH = 190;
    extern const int SET_SIZE_LIMIT_EXCEEDED = 191;
    extern const int UNKNOWN_USER = 192;
    extern const int WRONG_PASSWORD = 193;
    extern const int REQUIRED_PASSWORD = 194;
    extern const int IP_ADDRESS_NOT_ALLOWED = 195;
    extern const int UNKNOWN_ADDRESS_PATTERN_TYPE = 196;
    extern const int SERVER_REVISION_IS_TOO_OLD = 197;
    extern const int DNS_ERROR = 198;
    extern const int UNKNOWN_QUOTA = 199;
    extern const int QUOTA_DOESNT_ALLOW_KEYS = 200;
    extern const int QUOTA_EXPIRED = 201;
    extern const int TOO_MANY_SIMULTANEOUS_QUERIES = 202;
    extern const int NO_FREE_CONNECTION = 203;
    extern const int CANNOT_FSYNC = 204;
    extern const int NESTED_TYPE_TOO_DEEP = 205;
    extern const int ALIAS_REQUIRED = 206;
    extern const int AMBIGUOUS_IDENTIFIER = 207;
    extern const int EMPTY_NESTED_TABLE = 208;
    extern const int SOCKET_TIMEOUT = 209;
    extern const int NETWORK_ERROR = 210;
    extern const int EMPTY_QUERY = 211;
    extern const int UNKNOWN_LOAD_BALANCING = 212;
    extern const int UNKNOWN_TOTALS_MODE = 213;
    extern const int CANNOT_STATVFS = 214;
    extern const int NOT_AN_AGGREGATE = 215;
    extern const int QUERY_WITH_SAME_ID_IS_ALREADY_RUNNING = 216;
    extern const int CLIENT_HAS_CONNECTED_TO_WRONG_PORT = 217;
    extern const int TABLE_IS_DROPPED = 218;
    extern const int DATABASE_NOT_EMPTY = 219;
    extern const int DUPLICATE_INTERSERVER_IO_ENDPOINT = 220;
    extern const int NO_SUCH_INTERSERVER_IO_ENDPOINT = 221;
    extern const int ADDING_REPLICA_TO_NON_EMPTY_TABLE = 222;
    extern const int UNEXPECTED_AST_STRUCTURE = 223;
    extern const int REPLICA_IS_ALREADY_ACTIVE = 224;
    extern const int NO_ZOOKEEPER = 225;
    extern const int NO_FILE_IN_DATA_PART = 226;
    extern const int UNEXPECTED_FILE_IN_DATA_PART = 227;
    extern const int BAD_SIZE_OF_FILE_IN_DATA_PART = 228;
    extern const int QUERY_IS_TOO_LARGE = 229;
    extern const int NOT_FOUND_EXPECTED_DATA_PART = 230;
    extern const int TOO_MANY_UNEXPECTED_DATA_PARTS = 231;
    extern const int NO_SUCH_DATA_PART = 232;
    extern const int BAD_DATA_PART_NAME = 233;
    extern const int NO_REPLICA_HAS_PART = 234;
    extern const int DUPLICATE_DATA_PART = 235;
    extern const int ABORTED = 236;
    extern const int NO_REPLICA_NAME_GIVEN = 237;
    extern const int FORMAT_VERSION_TOO_OLD = 238;
    extern const int CANNOT_MUNMAP = 239;
    extern const int CANNOT_MREMAP = 240;
    extern const int MEMORY_LIMIT_EXCEEDED = 241;
    extern const int TABLE_IS_READ_ONLY = 242;
    extern const int NOT_ENOUGH_SPACE = 243;
    extern const int UNEXPECTED_ZOOKEEPER_ERROR = 244;
    extern const int CORRUPTED_DATA = 246;
    extern const int INCORRECT_MARK = 247;
    extern const int INVALID_PARTITION_VALUE = 248;
    extern const int NOT_ENOUGH_BLOCK_NUMBERS = 250;
    extern const int NO_SUCH_REPLICA = 251;
    extern const int TOO_MANY_PARTS = 252;
    extern const int REPLICA_IS_ALREADY_EXIST = 253;
    extern const int NO_ACTIVE_REPLICAS = 254;
    extern const int TOO_MANY_RETRIES_TO_FETCH_PARTS = 255;
    extern const int PARTITION_ALREADY_EXISTS = 256;
    extern const int PARTITION_DOESNT_EXIST = 257;
    extern const int UNION_ALL_RESULT_STRUCTURES_MISMATCH = 258;
    extern const int CLIENT_OUTPUT_FORMAT_SPECIFIED = 260;
    extern const int UNKNOWN_BLOCK_INFO_FIELD = 261;
    extern const int BAD_COLLATION = 262;
    extern const int CANNOT_COMPILE_CODE = 263;
    extern const int INCOMPATIBLE_TYPE_OF_JOIN = 264;
    extern const int NO_AVAILABLE_REPLICA = 265;
    extern const int MISMATCH_REPLICAS_DATA_SOURCES = 266;
    extern const int STORAGE_DOESNT_SUPPORT_PARALLEL_REPLICAS = 267;
    extern const int CPUID_ERROR = 268;
    extern const int INFINITE_LOOP = 269;
    extern const int CANNOT_COMPRESS = 270;
    extern const int CANNOT_DECOMPRESS = 271;
    extern const int CANNOT_IO_SUBMIT = 272;
    extern const int CANNOT_IO_GETEVENTS = 273;
    extern const int AIO_READ_ERROR = 274;
    extern const int AIO_WRITE_ERROR = 275;
    extern const int INDEX_NOT_USED = 277;
    extern const int LEADERSHIP_LOST = 278;
    extern const int ALL_CONNECTION_TRIES_FAILED = 279;
    extern const int NO_AVAILABLE_DATA = 280;
    extern const int DICTIONARY_IS_EMPTY = 281;
    extern const int INCORRECT_INDEX = 282;
    extern const int UNKNOWN_DISTRIBUTED_PRODUCT_MODE = 283;
    extern const int UNKNOWN_GLOBAL_SUBQUERIES_METHOD = 284;
    extern const int TOO_LESS_LIVE_REPLICAS = 285;
    extern const int UNSATISFIED_QUORUM_FOR_PREVIOUS_WRITE = 286;
    extern const int UNKNOWN_FORMAT_VERSION = 287;
    extern const int DISTRIBUTED_IN_JOIN_SUBQUERY_DENIED = 288;
    extern const int REPLICA_IS_NOT_IN_QUORUM = 289;
    extern const int LIMIT_EXCEEDED = 290;
    extern const int DATABASE_ACCESS_DENIED = 291;
    extern const int LEADERSHIP_CHANGED = 292;
    extern const int MONGODB_CANNOT_AUTHENTICATE = 293;
    extern const int INVALID_BLOCK_EXTRA_INFO = 294;
    extern const int RECEIVED_EMPTY_DATA = 295;
    extern const int NO_REMOTE_SHARD_FOUND = 296;
    extern const int SHARD_HAS_NO_CONNECTIONS = 297;
    extern const int CANNOT_PIPE = 298;
    extern const int CANNOT_FORK = 299;
    extern const int CANNOT_DLSYM = 300;
    extern const int CANNOT_CREATE_CHILD_PROCESS = 301;
    extern const int CHILD_WAS_NOT_EXITED_NORMALLY = 302;
    extern const int CANNOT_SELECT = 303;
    extern const int CANNOT_WAITPID = 304;
    extern const int TABLE_WAS_NOT_DROPPED = 305;
    extern const int TOO_DEEP_RECURSION = 306;
    extern const int TOO_MANY_BYTES = 307;
    extern const int UNEXPECTED_NODE_IN_ZOOKEEPER = 308;
    extern const int FUNCTION_CANNOT_HAVE_PARAMETERS = 309;
    extern const int INVALID_SHARD_WEIGHT = 317;
    extern const int INVALID_CONFIG_PARAMETER = 318;
    extern const int UNKNOWN_STATUS_OF_INSERT = 319;
    extern const int VALUE_IS_OUT_OF_RANGE_OF_DATA_TYPE = 321;
    extern const int BARRIER_TIMEOUT = 335;
    extern const int UNKNOWN_DATABASE_ENGINE = 336;
    extern const int DDL_GUARD_IS_ACTIVE = 337;
    extern const int UNFINISHED = 341;
    extern const int METADATA_MISMATCH = 342;
    extern const int SUPPORT_IS_DISABLED = 344;
    extern const int TABLE_DIFFERS_TOO_MUCH = 345;
    extern const int CANNOT_CONVERT_CHARSET = 346;
    extern const int CANNOT_LOAD_CONFIG = 347;
    extern const int CANNOT_INSERT_NULL_IN_ORDINARY_COLUMN = 349;
    extern const int INCOMPATIBLE_SOURCE_TABLES = 350;
    extern const int AMBIGUOUS_TABLE_NAME = 351;
    extern const int AMBIGUOUS_COLUMN_NAME = 352;
    extern const int INDEX_OF_POSITIONAL_ARGUMENT_IS_OUT_OF_RANGE = 353;
    extern const int ZLIB_INFLATE_FAILED = 354;
    extern const int ZLIB_DEFLATE_FAILED = 355;
    extern const int BAD_LAMBDA = 356;
    extern const int RESERVED_IDENTIFIER_NAME = 357;
    extern const int INTO_OUTFILE_NOT_ALLOWED = 358;
    extern const int TABLE_SIZE_EXCEEDS_MAX_DROP_SIZE_LIMIT = 359;
    extern const int CANNOT_CREATE_CHARSET_CONVERTER = 360;
    extern const int SEEK_POSITION_OUT_OF_BOUND = 361;
    extern const int CURRENT_WRITE_BUFFER_IS_EXHAUSTED = 362;
    extern const int CANNOT_CREATE_IO_BUFFER = 363;
    extern const int RECEIVED_ERROR_TOO_MANY_REQUESTS = 364;
    extern const int OUTPUT_IS_NOT_SORTED = 365;
    extern const int SIZES_OF_NESTED_COLUMNS_ARE_INCONSISTENT = 366;
    extern const int TOO_MANY_FETCHES = 367;
    extern const int BAD_CAST = 368;
    extern const int ALL_REPLICAS_ARE_STALE = 369;
    extern const int DATA_TYPE_CANNOT_BE_USED_IN_TABLES = 370;
    extern const int INCONSISTENT_CLUSTER_DEFINITION = 371;
    extern const int SESSION_NOT_FOUND = 372;
    extern const int SESSION_IS_LOCKED = 373;
    extern const int INVALID_SESSION_TIMEOUT = 374;
    extern const int CANNOT_DLOPEN = 375;
    extern const int CANNOT_PARSE_UUID = 376;
    extern const int ILLEGAL_SYNTAX_FOR_DATA_TYPE = 377;
    extern const int DATA_TYPE_CANNOT_HAVE_ARGUMENTS = 378;
    extern const int UNKNOWN_STATUS_OF_DISTRIBUTED_DDL_TASK = 379;
    extern const int CANNOT_KILL = 380;
    extern const int HTTP_LENGTH_REQUIRED = 381;
    extern const int CANNOT_LOAD_CATBOOST_MODEL = 382;
    extern const int CANNOT_APPLY_CATBOOST_MODEL = 383;
    extern const int PART_IS_TEMPORARILY_LOCKED = 384;
    extern const int MULTIPLE_STREAMS_REQUIRED = 385;
    extern const int NO_COMMON_TYPE = 386;
    extern const int EXTERNAL_LOADABLE_ALREADY_EXISTS = 387;
    extern const int CANNOT_ASSIGN_OPTIMIZE = 388;
    extern const int INSERT_WAS_DEDUPLICATED = 389;
    extern const int CANNOT_GET_CREATE_TABLE_QUERY = 390;
    extern const int EXTERNAL_LIBRARY_ERROR = 391;
    extern const int QUERY_IS_PROHIBITED = 392;
    extern const int THERE_IS_NO_QUERY = 393;
    extern const int QUERY_WAS_CANCELLED = 394;
    extern const int FUNCTION_THROW_IF_VALUE_IS_NON_ZERO = 395;
    extern const int TOO_MANY_ROWS_OR_BYTES = 396;
    extern const int QUERY_IS_NOT_SUPPORTED_IN_MATERIALIZED_VIEW = 397;
    extern const int UNKNOWN_MUTATION_COMMAND = 398;
    extern const int FORMAT_IS_NOT_SUITABLE_FOR_OUTPUT = 399;
<<<<<<< HEAD
    extern const int PTHREAD_ERROR = 400;
    extern const int NETLINK_ERROR = 401;
=======
    extern const int CANNOT_STAT = 400;
    extern const int FEATURE_IS_NOT_ENABLED_AT_BUILD_TIME = 401;
    extern const int CANNOT_IOSETUP = 402;
>>>>>>> fbe7df73


    extern const int KEEPER_EXCEPTION = 999;
    extern const int POCO_EXCEPTION = 1000;
    extern const int STD_EXCEPTION = 1001;
    extern const int UNKNOWN_EXCEPTION = 1002;

    extern const int CONDITIONAL_TREE_PARENT_NOT_FOUND = 2001;
    extern const int ILLEGAL_PROJECTION_MANIPULATOR = 2002;
}

}<|MERGE_RESOLUTION|>--- conflicted
+++ resolved
@@ -374,14 +374,11 @@
     extern const int QUERY_IS_NOT_SUPPORTED_IN_MATERIALIZED_VIEW = 397;
     extern const int UNKNOWN_MUTATION_COMMAND = 398;
     extern const int FORMAT_IS_NOT_SUITABLE_FOR_OUTPUT = 399;
-<<<<<<< HEAD
-    extern const int PTHREAD_ERROR = 400;
-    extern const int NETLINK_ERROR = 401;
-=======
     extern const int CANNOT_STAT = 400;
     extern const int FEATURE_IS_NOT_ENABLED_AT_BUILD_TIME = 401;
     extern const int CANNOT_IOSETUP = 402;
->>>>>>> fbe7df73
+    extern const int PTHREAD_ERROR = 403;
+    extern const int NETLINK_ERROR = 404;
 
 
     extern const int KEEPER_EXCEPTION = 999;
