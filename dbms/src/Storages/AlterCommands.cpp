--- conflicted
+++ resolved
@@ -74,8 +74,6 @@
 
         return command;
     }
-<<<<<<< HEAD
-=======
     else if (command_ast->type == ASTAlterCommand::DROP_COLUMN && !command_ast->partition)
     {
         if (command_ast->clear_column)
@@ -87,7 +85,6 @@
         command.if_exists = command_ast->if_exists;
         return command;
     }
->>>>>>> 25e97b0b
     else if (command_ast->type == ASTAlterCommand::MODIFY_COLUMN)
     {
         AlterCommand command;
