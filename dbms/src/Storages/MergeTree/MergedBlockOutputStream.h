#pragma once

#include <Storages/MergeTree/IMergedBlockOutputStream.h>
#include <Columns/ColumnArray.h>


namespace DB
{

/** To write one part.
  * The data refers to one partition, and is written in one part.
  */
class MergedBlockOutputStream final : public IMergedBlockOutputStream
{
public:
    MergedBlockOutputStream(
        MergeTreeData & storage_,
        String part_path_,
        const NamesAndTypesList & columns_list_,
        CompressionCodecPtr default_codec_,
        bool blocks_are_granules_size_ = false);

    MergedBlockOutputStream(
        MergeTreeData & storage_,
        String part_path_,
        const NamesAndTypesList & columns_list_,
        CompressionCodecPtr default_codec_,
        const MergeTreeData::DataPart::ColumnToSize & merged_column_to_size_,
        size_t aio_threshold_,
        bool blocks_are_granules_size_ = false);

    std::string getPartPath() const;

    Block getHeader() const override { return storage.getSampleBlock(); }

    /// If the data is pre-sorted.
    void write(const Block & block) override;

    /** If the data is not sorted, but we have previously calculated the permutation, that will sort it.
      * This method is used to save RAM, since you do not need to keep two blocks at once - the original one and the sorted one.
      */
    void writeWithPermutation(const Block & block, const IColumn::Permutation * permutation);

    void writeSuffix() override;

    /// Finilize writing part and fill inner structures
    void writeSuffixAndFinalizePart(
            MergeTreeData::MutableDataPartPtr & new_part,
            const NamesAndTypesList * total_columns_list = nullptr,
            MergeTreeData::DataPart::Checksums * additional_column_checksums = nullptr);

    const MergeTreeIndexGranularity & getIndexGranularity() const
    {
        return index_granularity;
    }

private:
    void init();

    /** If `permutation` is given, it rearranges the values in the columns when writing.
      * This is necessary to not keep the whole block in the RAM to sort it.
      */
    void writeImpl(const Block & block, const IColumn::Permutation * permutation);

private:
    NamesAndTypesList columns_list;
    SerializationStates serialization_states;
    String part_path;

    size_t rows_count = 0;

    std::unique_ptr<WriteBufferFromFile> index_file_stream;
    std::unique_ptr<HashingWriteBuffer> index_stream;
    MutableColumns index_columns;
    /// Index columns values from the last row from the last block
    /// It's written to index file in the `writeSuffixAndFinalizePart` method
    ColumnsWithTypeAndName last_index_row;

    std::vector<std::unique_ptr<ColumnStream>> skip_indices_streams;
    MergeTreeIndexAggregators skip_indices_aggregators;
    std::vector<size_t> skip_index_filling;
};

<<<<<<< HEAD

/// Writes only those columns that are in `header`
class MergedColumnOnlyOutputStream final : public IMergedBlockOutputStream
{
public:
    /// skip_offsets: used when ALTERing columns if we know that array offsets are not altered.
    /// Pass empty 'already_written_offset_columns' first time then and pass the same object to subsequent instances of MergedColumnOnlyOutputStream
    ///  if you want to serialize elements of Nested data structure in different instances of MergedColumnOnlyOutputStream.
    MergedColumnOnlyOutputStream(
        MergeTreeData & storage_, const Block & header_, String part_path_, bool sync_,
        CompressionCodecPtr default_codec_, bool skip_offsets_,
        const std::vector<MergeTreeIndexPtr> & indices_to_recalc,
        WrittenOffsetColumns & already_written_offset_columns,
        const MergeTreeIndexGranularity & index_granularity_);

    Block getHeader() const override { return header; }
    void write(const Block & block) override;
    void writeSuffix() override;
    MergeTreeData::DataPart::Checksums writeSuffixAndGetChecksums();

private:
    Block header;
    SerializationStates serialization_states;
    String part_path;

    bool initialized = false;
    bool sync;
    bool skip_offsets;

    std::vector<MergeTreeIndexPtr> skip_indices;
    std::vector<std::unique_ptr<ColumnStream>> skip_indices_streams;
    MergeTreeIndexAggregators skip_indices_aggregators;
    std::vector<size_t> skip_index_filling;

    /// To correctly write Nested elements column-by-column.
    WrittenOffsetColumns & already_written_offset_columns;
};

=======
>>>>>>> 65ea2c4c
}<|MERGE_RESOLUTION|>--- conflicted
+++ resolved
@@ -81,45 +81,4 @@
     std::vector<size_t> skip_index_filling;
 };
 
-<<<<<<< HEAD
-
-/// Writes only those columns that are in `header`
-class MergedColumnOnlyOutputStream final : public IMergedBlockOutputStream
-{
-public:
-    /// skip_offsets: used when ALTERing columns if we know that array offsets are not altered.
-    /// Pass empty 'already_written_offset_columns' first time then and pass the same object to subsequent instances of MergedColumnOnlyOutputStream
-    ///  if you want to serialize elements of Nested data structure in different instances of MergedColumnOnlyOutputStream.
-    MergedColumnOnlyOutputStream(
-        MergeTreeData & storage_, const Block & header_, String part_path_, bool sync_,
-        CompressionCodecPtr default_codec_, bool skip_offsets_,
-        const std::vector<MergeTreeIndexPtr> & indices_to_recalc,
-        WrittenOffsetColumns & already_written_offset_columns,
-        const MergeTreeIndexGranularity & index_granularity_);
-
-    Block getHeader() const override { return header; }
-    void write(const Block & block) override;
-    void writeSuffix() override;
-    MergeTreeData::DataPart::Checksums writeSuffixAndGetChecksums();
-
-private:
-    Block header;
-    SerializationStates serialization_states;
-    String part_path;
-
-    bool initialized = false;
-    bool sync;
-    bool skip_offsets;
-
-    std::vector<MergeTreeIndexPtr> skip_indices;
-    std::vector<std::unique_ptr<ColumnStream>> skip_indices_streams;
-    MergeTreeIndexAggregators skip_indices_aggregators;
-    std::vector<size_t> skip_index_filling;
-
-    /// To correctly write Nested elements column-by-column.
-    WrittenOffsetColumns & already_written_offset_columns;
-};
-
-=======
->>>>>>> 65ea2c4c
 }