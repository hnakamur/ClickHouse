--- conflicted
+++ resolved
@@ -1488,45 +1488,10 @@
         }
     }
 
-<<<<<<< HEAD
-    /// Check that type conversions are possible.
-    analyzeAlterConversions(getColumns().getAllPhysical(), new_columns.getAllPhysical(), getIndices().indices, new_indices.indices);
-}
-
-=======
     if (commands.isModifyingData())
-    {
-        /// Check that type conversions are possible.
-        ExpressionActionsPtr unused_expression;
-        NameToNameMap unused_map;
-        bool unused_bool;
-        createConvertExpression(nullptr, getColumns().getAllPhysical(), metadata.columns.getAllPhysical(),
-                getIndices().indices, metadata.indices.indices, unused_expression, unused_map, unused_bool);
-    }
-}
-
-void MergeTreeData::createConvertExpression(const DataPartPtr & part, const NamesAndTypesList & old_columns,
-    const NamesAndTypesList & new_columns, const IndicesASTs & old_indices, const IndicesASTs & new_indices,
-    ExpressionActionsPtr & out_expression, NameToNameMap & out_rename_map, bool & out_force_update_metadata) const
-{
-    const auto settings = getSettings();
-    out_expression = nullptr;
-    out_rename_map = {};
-    out_force_update_metadata = false;
-    String part_mrk_file_extension;
-    if (part)
-        part_mrk_file_extension = part->index_granularity_info.marks_file_extension;
-    else
-        part_mrk_file_extension = settings->index_granularity_bytes == 0 ? getNonAdaptiveMrkExtension() : getAdaptiveMrkExtension();
-
-    using NameToType = std::map<String, const IDataType *>;
-    NameToType new_types;
-    for (const NameAndTypePair & column : new_columns)
-        new_types.emplace(column.name, column.type.get());
-
-    /// For every column that need to be converted: source column name, column name of calculated expression for conversion.
-    std::vector<std::pair<String, String>> conversions;
->>>>>>> 17307eda
+        analyzeAlterConversions(getColumns().getAllPhysical(), metadata.columns.getAllPhysical(), getIndices().indices, metadata.indices.indices);
+}
+
 
 AlterAnalysisResult MergeTreeData::analyzeAlterConversions(
     const NamesAndTypesList & old_columns,
@@ -1536,26 +1501,15 @@
 {
     AlterAnalysisResult res;
 
-<<<<<<< HEAD
-    std::set<String> new_indices_set;
-=======
     /// Remove old indices
     std::unordered_set<String> new_indices_set;
->>>>>>> 17307eda
     for (const auto & index_decl : new_indices)
         new_indices_set.emplace(index_decl->as<ASTIndexDeclaration &>().name);
     for (const auto & index_decl : old_indices)
     {
         const auto & index = index_decl->as<ASTIndexDeclaration &>();
         if (!new_indices_set.count(index.name))
-<<<<<<< HEAD
             res.removed_indices.push_back(index.name);
-=======
-        {
-            out_rename_map["skp_idx_" + index.name + ".idx"] = ""; /// drop this file
-            out_rename_map["skp_idx_" + index.name + part_mrk_file_extension] = ""; /// and this one
-        }
->>>>>>> 17307eda
     }
 
     for (const NameAndTypePair & column : new_columns)
@@ -1565,25 +1519,7 @@
     {
         if (!res.new_types.count(column.name))
         {
-<<<<<<< HEAD
             res.removed_columns.push_back(column);
-=======
-            /// The column was deleted.
-            if (!part || part->hasColumnFiles(column.name, *column.type))
-            {
-                column.type->enumerateStreams([&](const IDataType::SubstreamPath & substream_path)
-                {
-                    String file_name = IDataType::getFileNameForStream(column.name, substream_path);
-
-                    /// Delete files if they are no longer shared with another column.
-                    if (--stream_counts[file_name] == 0)
-                    {
-                        out_rename_map[file_name + ".bin"] = ""; /// drop this file
-                        out_rename_map[file_name + part_mrk_file_extension] = ""; /// and this one
-                    }
-                }, {});
-            }
->>>>>>> 17307eda
         }
         else
         {
