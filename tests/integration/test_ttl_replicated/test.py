import time

import helpers.client as client
import pytest
from helpers.cluster import ClickHouseCluster
from helpers.test_tools import TSV, exec_query_with_retry

cluster = ClickHouseCluster(__file__)
node1 = cluster.add_instance('node1', with_zookeeper=True)
node2 = cluster.add_instance('node2', with_zookeeper=True)

node3 = cluster.add_instance('node3', with_zookeeper=True)
node4 = cluster.add_instance('node4', with_zookeeper=True, image='yandex/clickhouse-server', tag='20.12.4.5', stay_alive=True, with_installed_binary=True)

node5 = cluster.add_instance('node5', with_zookeeper=True, image='yandex/clickhouse-server', tag='20.12.4.5', stay_alive=True, with_installed_binary=True)
node6 = cluster.add_instance('node6', with_zookeeper=True, image='yandex/clickhouse-server', tag='20.12.4.5', stay_alive=True, with_installed_binary=True)

@pytest.fixture(scope="module")
def started_cluster():
    try:
        cluster.start()

        yield cluster

    except Exception as ex:
        print(ex)

    finally:
        cluster.shutdown()


def drop_table(nodes, table_name):
    for node in nodes:
        node.query("DROP TABLE IF EXISTS {} NO DELAY".format(table_name))

# Column TTL works only with wide parts, because it's very expensive to apply it for compact parts
def test_ttl_columns(started_cluster):
    drop_table([node1, node2], "test_ttl")
    for node in [node1, node2]:
        node.query(
            '''
                CREATE TABLE test_ttl(date DateTime, id UInt32, a Int32 TTL date + INTERVAL 1 DAY, b Int32 TTL date + INTERVAL 1 MONTH)
                ENGINE = ReplicatedMergeTree('/clickhouse/tables/test/test_ttl_columns', '{replica}')
                ORDER BY id PARTITION BY toDayOfMonth(date) SETTINGS merge_with_ttl_timeout=0, min_bytes_for_wide_part=0;
            '''.format(replica=node.name))

    node1.query("INSERT INTO test_ttl VALUES (toDateTime('2000-10-10 00:00:00'), 1, 1, 3)")
    node1.query("INSERT INTO test_ttl VALUES (toDateTime('2000-10-11 10:00:00'), 2, 2, 4)")
    time.sleep(1)  # sleep to allow use ttl merge selector for second time
    node1.query("OPTIMIZE TABLE test_ttl FINAL")

    expected = "1\t0\t0\n2\t0\t0\n"
    assert TSV(node1.query("SELECT id, a, b FROM test_ttl ORDER BY id")) == TSV(expected)
    assert TSV(node2.query("SELECT id, a, b FROM test_ttl ORDER BY id")) == TSV(expected)


def test_merge_with_ttl_timeout(started_cluster):
    table = "test_merge_with_ttl_timeout"
    drop_table([node1, node2], table)
    for node in [node1, node2]:
        node.query(
            '''
                CREATE TABLE {table}(date DateTime, id UInt32, a Int32 TTL date + INTERVAL 1 DAY, b Int32 TTL date + INTERVAL 1 MONTH)
                ENGINE = ReplicatedMergeTree('/clickhouse/tables/test/{table}', '{replica}')
                ORDER BY id PARTITION BY toDayOfMonth(date)
                SETTINGS min_bytes_for_wide_part=0;
            '''.format(replica=node.name, table=table))

    node1.query("SYSTEM STOP TTL MERGES {table}".format(table=table))
    node2.query("SYSTEM STOP TTL MERGES {table}".format(table=table))

    for i in range(1, 4):
        node1.query(
            "INSERT INTO {table} VALUES (toDateTime('2000-10-{day:02d} 10:00:00'), 1, 2, 3)".format(day=i, table=table))

    assert node1.query("SELECT countIf(a = 0) FROM {table}".format(table=table)) == "0\n"
    assert node2.query("SELECT countIf(a = 0) FROM {table}".format(table=table)) == "0\n"

    node1.query("SYSTEM START TTL MERGES {table}".format(table=table))
    node2.query("SYSTEM START TTL MERGES {table}".format(table=table))

    time.sleep(15)  # TTL merges shall happen.

    for i in range(1, 4):
        node1.query(
            "INSERT INTO {table} VALUES (toDateTime('2000-10-{day:02d} 10:00:00'), 1, 2, 3)".format(day=i, table=table))

    time.sleep(15)  # TTL merges shall not happen.

    assert node1.query("SELECT countIf(a = 0) FROM {table}".format(table=table)) == "3\n"
    assert node2.query("SELECT countIf(a = 0) FROM {table}".format(table=table)) == "3\n"


def test_ttl_many_columns(started_cluster):
    drop_table([node1, node2], "test_ttl_2")
    for node in [node1, node2]:
        node.query(
            '''
                CREATE TABLE test_ttl_2(date DateTime, id UInt32,
                    a Int32 TTL date,
                    _idx Int32 TTL date,
                    _offset Int32 TTL date,
                    _partition Int32 TTL date)
                ENGINE = ReplicatedMergeTree('/clickhouse/tables/test/test_ttl_2', '{replica}')
                ORDER BY id PARTITION BY toDayOfMonth(date) SETTINGS merge_with_ttl_timeout=0;
            '''.format(replica=node.name))

    node1.query("SYSTEM STOP TTL MERGES test_ttl_2")
    node2.query("SYSTEM STOP TTL MERGES test_ttl_2")

    node1.query("INSERT INTO test_ttl_2 VALUES (toDateTime('2000-10-10 00:00:00'), 1, 2, 3, 4, 5)")
    node1.query("INSERT INTO test_ttl_2 VALUES (toDateTime('2100-10-10 10:00:00'), 6, 7, 8, 9, 10)")

    node2.query("SYSTEM SYNC REPLICA test_ttl_2", timeout=5)

    # Check that part will appear in result of merge
    node1.query("SYSTEM STOP FETCHES test_ttl_2")
    node2.query("SYSTEM STOP FETCHES test_ttl_2")

    node1.query("SYSTEM START TTL MERGES test_ttl_2")
    node2.query("SYSTEM START TTL MERGES test_ttl_2")

    time.sleep(1)  # sleep to allow use ttl merge selector for second time
    node1.query("OPTIMIZE TABLE test_ttl_2 FINAL", timeout=5)

    node2.query("SYSTEM SYNC REPLICA test_ttl_2", timeout=5)

    expected = "1\t0\t0\t0\t0\n6\t7\t8\t9\t10\n"
    assert TSV(node1.query("SELECT id, a, _idx, _offset, _partition FROM test_ttl_2 ORDER BY id")) == TSV(expected)
    assert TSV(node2.query("SELECT id, a, _idx, _offset, _partition FROM test_ttl_2 ORDER BY id")) == TSV(expected)


@pytest.mark.parametrize("delete_suffix", [
    "",
    "DELETE",
])
def test_ttl_table(started_cluster, delete_suffix):
    drop_table([node1, node2], "test_ttl")
    for node in [node1, node2]:
        node.query(
            '''
                CREATE TABLE test_ttl(date DateTime, id UInt32)
                ENGINE = ReplicatedMergeTree('/clickhouse/tables/test/test_ttl', '{replica}')
                ORDER BY id PARTITION BY toDayOfMonth(date)
                TTL date + INTERVAL 1 DAY {delete_suffix} SETTINGS merge_with_ttl_timeout=0;
            '''.format(replica=node.name, delete_suffix=delete_suffix))

    node1.query("INSERT INTO test_ttl VALUES (toDateTime('2000-10-10 00:00:00'), 1)")
    node1.query("INSERT INTO test_ttl VALUES (toDateTime('2000-10-11 10:00:00'), 2)")
    time.sleep(1)  # sleep to allow use ttl merge selector for second time
    node1.query("OPTIMIZE TABLE test_ttl FINAL")

    assert TSV(node1.query("SELECT * FROM test_ttl")) == TSV("")
    assert TSV(node2.query("SELECT * FROM test_ttl")) == TSV("")


def test_modify_ttl(started_cluster):
    drop_table([node1, node2], "test_ttl")
    for node in [node1, node2]:
        node.query(
            '''
                CREATE TABLE test_ttl(d DateTime, id UInt32)
                ENGINE = ReplicatedMergeTree('/clickhouse/tables/test/test_ttl_modify', '{replica}')
                ORDER BY id
            '''.format(replica=node.name))

    node1.query(
        "INSERT INTO test_ttl VALUES (now() - INTERVAL 5 HOUR, 1), (now() - INTERVAL 3 HOUR, 2), (now() - INTERVAL 1 HOUR, 3)")
    node2.query("SYSTEM SYNC REPLICA test_ttl", timeout=20)

    node1.query("ALTER TABLE test_ttl MODIFY TTL d + INTERVAL 4 HOUR SETTINGS mutations_sync = 2")
    assert node2.query("SELECT id FROM test_ttl") == "2\n3\n"

    node2.query("ALTER TABLE test_ttl MODIFY TTL d + INTERVAL 2 HOUR SETTINGS mutations_sync = 2")
    assert node1.query("SELECT id FROM test_ttl") == "3\n"

    node1.query("ALTER TABLE test_ttl MODIFY TTL d + INTERVAL 30 MINUTE SETTINGS mutations_sync = 2")
    assert node2.query("SELECT id FROM test_ttl") == ""


def test_modify_column_ttl(started_cluster):
    drop_table([node1, node2], "test_ttl")
    for node in [node1, node2]:
        node.query(
            '''
                CREATE TABLE test_ttl(d DateTime, id UInt32 DEFAULT 42)
                ENGINE = ReplicatedMergeTree('/clickhouse/tables/test/test_ttl_column', '{replica}')
                ORDER BY d
            '''.format(replica=node.name))

    node1.query(
        "INSERT INTO test_ttl VALUES (now() - INTERVAL 5 HOUR, 1), (now() - INTERVAL 3 HOUR, 2), (now() - INTERVAL 1 HOUR, 3)")
    node2.query("SYSTEM SYNC REPLICA test_ttl", timeout=20)

    node1.query("ALTER TABLE test_ttl MODIFY COLUMN id UInt32 TTL d + INTERVAL 4 HOUR SETTINGS mutations_sync = 2")
    assert node2.query("SELECT id FROM test_ttl") == "42\n2\n3\n"

    node1.query("ALTER TABLE test_ttl MODIFY COLUMN id UInt32 TTL d + INTERVAL 2 HOUR SETTINGS mutations_sync = 2")
    assert node1.query("SELECT id FROM test_ttl") == "42\n42\n3\n"

    node1.query("ALTER TABLE test_ttl MODIFY COLUMN id UInt32 TTL d + INTERVAL 30 MINUTE SETTINGS mutations_sync = 2")
    assert node2.query("SELECT id FROM test_ttl") == "42\n42\n42\n"


def test_ttl_double_delete_rule_returns_error(started_cluster):
    drop_table([node1, node2], "test_ttl")
    try:
        node1.query('''
            CREATE TABLE test_ttl(date DateTime, id UInt32)
            ENGINE = ReplicatedMergeTree('/clickhouse/tables/test/test_ttl_double_delete', '{replica}')
            ORDER BY id PARTITION BY toDayOfMonth(date)
            TTL date + INTERVAL 1 DAY, date + INTERVAL 2 DAY SETTINGS merge_with_ttl_timeout=0
        '''.format(replica=node1.name))
        assert False
    except client.QueryRuntimeException:
        pass
    except:
        assert False


def optimize_with_retry(node, table_name, retry=20):
    for i in range(retry):
        try:
            node.query("OPTIMIZE TABLE {name} FINAL SETTINGS optimize_throw_if_noop = 1".format(name=table_name), settings={"optimize_throw_if_noop": "1"})
            break
        except e:
            time.sleep(0.5)

@pytest.mark.parametrize("name,engine", [
    pytest.param("test_ttl_alter_delete", "MergeTree()", id="test_ttl_alter_delete"),
    pytest.param("test_replicated_ttl_alter_delete", "ReplicatedMergeTree('/clickhouse/test_replicated_ttl_alter_delete', '1')", id="test_ttl_alter_delete_replicated"),
])
def test_ttl_alter_delete(started_cluster, name, engine):
    """Copyright 2019, Altinity LTD
Licensed under the Apache License, Version 2.0 (the "License");
you may not use this file except in compliance with the License.
You may obtain a copy of the License at
    http://www.apache.org/licenses/LICENSE-2.0
Unless required by applicable law or agreed to in writing, software
distributed under the License is distributed on an "AS IS" BASIS,
WITHOUT WARRANTIES OR CONDITIONS OF ANY KIND, either express or implied.
See the License for the specific language governing permissions and
limitations under the License."""
    """Check compatibility with old TTL delete expressions to make sure
    that:
    * alter modify of column's TTL delete expression works
    * alter to add new columns works
    * alter modify to add TTL delete expression to a a new column works
    for a table that has TTL delete expression defined but
    no explicit storage policy assigned.
    """
    drop_table([node1], name)

    node1.query(
        """
            CREATE TABLE {name} (
                s1 String,
                d1 DateTime
            ) ENGINE = {engine}
            ORDER BY tuple()
            TTL d1 + INTERVAL 1 DAY DELETE
            SETTINGS min_bytes_for_wide_part=0
        """.format(name=name, engine=engine))

    node1.query("""ALTER TABLE {name} MODIFY COLUMN s1 String TTL d1 + INTERVAL 1 SECOND""".format(name=name))
    node1.query("""ALTER TABLE {name} ADD COLUMN b1 Int32""".format(name=name))

    node1.query("""INSERT INTO {name} (s1, b1, d1) VALUES ('hello1', 1, toDateTime({time}))""".format(name=name,
                                                                                                      time=time.time()))
    node1.query("""INSERT INTO {name} (s1, b1, d1) VALUES ('hello2', 2, toDateTime({time}))""".format(name=name,
                                                                                                      time=time.time() + 360))

    time.sleep(1)

    optimize_with_retry(node1, name)
    r = node1.query("SELECT s1, b1 FROM {name} ORDER BY b1, s1".format(name=name)).splitlines()
    assert r == ["\t1", "hello2\t2"]

    node1.query("""ALTER TABLE {name} MODIFY COLUMN b1 Int32 TTL d1""".format(name=name))
    node1.query("""INSERT INTO {name} (s1, b1, d1) VALUES ('hello3', 3, toDateTime({time}))""".format(name=name,
                                                                                                      time=time.time()))

    time.sleep(1)

    optimize_with_retry(node1, name)

    r = node1.query("SELECT s1, b1 FROM {name} ORDER BY b1, s1".format(name=name)).splitlines()
    assert r == ["\t0", "\t0", "hello2\t2"]

def test_ttl_empty_parts(started_cluster):
    drop_table([node1, node2], "test_ttl_empty_parts")
    for node in [node1, node2]:
        node.query(
        '''
            CREATE TABLE test_ttl_empty_parts(date Date, id UInt32)
            ENGINE = ReplicatedMergeTree('/clickhouse/tables/test/test_ttl_empty_parts', '{replica}')
            ORDER BY id
            SETTINGS max_bytes_to_merge_at_min_space_in_pool = 1, max_bytes_to_merge_at_max_space_in_pool = 1,
                cleanup_delay_period = 1, cleanup_delay_period_random_add = 0
        '''.format(replica=node.name))

    for i in range (1, 7):
        node1.query("INSERT INTO test_ttl_empty_parts SELECT '2{}00-01-0{}', number FROM numbers(1000)".format(i % 2, i))

    assert node1.query("SELECT count() FROM test_ttl_empty_parts") == "6000\n"
    assert node1.query("SELECT name FROM system.parts WHERE table = 'test_ttl_empty_parts' AND active ORDER BY name") == \
        "all_0_0_0\nall_1_1_0\nall_2_2_0\nall_3_3_0\nall_4_4_0\nall_5_5_0\n"

    node1.query("ALTER TABLE test_ttl_empty_parts MODIFY TTL date")

    assert node1.query("SELECT count() FROM test_ttl_empty_parts") == "3000\n"

    time.sleep(3) # Wait for cleanup thread
    assert node1.query("SELECT name FROM system.parts WHERE table = 'test_ttl_empty_parts' AND active ORDER BY name") == \
        "all_0_0_0_6\nall_2_2_0_6\nall_4_4_0_6\n"

    for node in [node1, node2]:
        node.query("ALTER TABLE test_ttl_empty_parts MODIFY SETTING max_bytes_to_merge_at_min_space_in_pool = 1000000000")
        node.query("ALTER TABLE test_ttl_empty_parts MODIFY SETTING max_bytes_to_merge_at_max_space_in_pool = 1000000000")

    optimize_with_retry(node1, 'test_ttl_empty_parts')
    assert node1.query("SELECT name FROM system.parts WHERE table = 'test_ttl_empty_parts' AND active ORDER BY name") == "all_0_4_1_6\n"

    # Check that after removing empty parts mutations and merges works
    node1.query("INSERT INTO test_ttl_empty_parts SELECT '2100-01-20', number FROM numbers(1000)")
    node1.query("ALTER TABLE test_ttl_empty_parts DELETE WHERE id % 2 = 0 SETTINGS mutations_sync = 2")
    assert node1.query("SELECT count() FROM test_ttl_empty_parts") == "2000\n"

    optimize_with_retry(node1, 'test_ttl_empty_parts')
    assert node1.query("SELECT name FROM system.parts WHERE table = 'test_ttl_empty_parts' AND active ORDER BY name") == "all_0_7_2_8\n"

    node2.query('SYSTEM SYNC REPLICA test_ttl_empty_parts', timeout=20)

    error_msg = '<Error> default.test_ttl_empty_parts (ReplicatedMergeTreeCleanupThread)'
    assert not node1.contains_in_log(error_msg)
    assert not node2.contains_in_log(error_msg)

@pytest.mark.parametrize(
    ('node_left', 'node_right', 'num_run'),
    [(node1, node2, 0), (node3, node4, 1), (node5, node6, 2)]
)
def test_ttl_compatibility(started_cluster, node_left, node_right, num_run):
    drop_table([node_left, node_right], "test_ttl_delete")
    drop_table([node_left, node_right], "test_ttl_group_by")
    drop_table([node_left, node_right], "test_ttl_where")

    for node in [node_left, node_right]:
        node.query(
            '''
                CREATE TABLE test_ttl_delete(date DateTime, id UInt32)
                ENGINE = ReplicatedMergeTree('/clickhouse/tables/test/test_ttl_delete_{suff}', '{replica}')
                ORDER BY id PARTITION BY toDayOfMonth(date)
                TTL date + INTERVAL 3 SECOND
            '''.format(suff=num_run, replica=node.name))

        node.query(
            '''
                CREATE TABLE test_ttl_group_by(date DateTime, id UInt32, val UInt64)
                ENGINE = ReplicatedMergeTree('/clickhouse/tables/test/test_ttl_group_by_{suff}', '{replica}')
                ORDER BY id PARTITION BY toDayOfMonth(date)
                TTL date + INTERVAL 3 SECOND GROUP BY id SET val = sum(val)
            '''.format(suff=num_run, replica=node.name))

        node.query(
            '''
                CREATE TABLE test_ttl_where(date DateTime, id UInt32)
                ENGINE = ReplicatedMergeTree('/clickhouse/tables/test/test_ttl_where_{suff}', '{replica}')
                ORDER BY id PARTITION BY toDayOfMonth(date)
                TTL date + INTERVAL 3 SECOND DELETE WHERE id % 2 = 1
            '''.format(suff=num_run, replica=node.name))

    node_left.query("INSERT INTO test_ttl_delete VALUES (now(), 1)")
    node_left.query("INSERT INTO test_ttl_delete VALUES (toDateTime('2100-10-11 10:00:00'), 2)")
    node_right.query("INSERT INTO test_ttl_delete VALUES (now(), 3)")
    node_right.query("INSERT INTO test_ttl_delete VALUES (toDateTime('2100-10-11 10:00:00'), 4)")

    node_left.query("INSERT INTO test_ttl_group_by VALUES (now(), 0, 1)")
    node_left.query("INSERT INTO test_ttl_group_by VALUES (now(), 0, 2)")
    node_right.query("INSERT INTO test_ttl_group_by VALUES (now(), 0, 3)")
    node_right.query("INSERT INTO test_ttl_group_by VALUES (now(), 0, 4)")

    node_left.query("INSERT INTO test_ttl_where VALUES (now(), 1)")
    node_left.query("INSERT INTO test_ttl_where VALUES (now(), 2)")
    node_right.query("INSERT INTO test_ttl_where VALUES (now(), 3)")
    node_right.query("INSERT INTO test_ttl_where VALUES (now(), 4)")

    if node_left.with_installed_binary:
        node_left.restart_with_latest_version()

    if node_right.with_installed_binary:
        node_right.restart_with_latest_version()
    
    time.sleep(5) # Wait for TTL

    # after restart table can be in readonly mode
<<<<<<< HEAD
    exception = None
    for _ in range(40):
        try:
            node_right.query("OPTIMIZE TABLE test_ttl_delete FINAL")
            break
        except Exception as ex:
            print("Cannot optimaze table on node", node_right.name, "exception", ex)
            time.sleep(0.5)
            exception = ex
    else:
        raise ex
=======
    exec_query_with_retry(node_right, "OPTIMIZE TABLE test_ttl_delete FINAL")
>>>>>>> 98e6c27a

    node_right.query("OPTIMIZE TABLE test_ttl_group_by FINAL")
    node_right.query("OPTIMIZE TABLE test_ttl_where FINAL")
    exec_query_with_retry(node_left, "SYSTEM SYNC REPLICA test_ttl_delete")

<<<<<<< HEAD
    for _ in range(40):
        try:
            node_left.query("SYSTEM SYNC REPLICA test_ttl_delete", timeout=20)
            break
        except Exception as ex:
            print("Cannot sync replica table on node", node_left.name, "exception", ex)
            time.sleep(0.5)
            exception = ex
    else:
        raise ex

=======
>>>>>>> 98e6c27a
    node_left.query("SYSTEM SYNC REPLICA test_ttl_group_by", timeout=20)
    node_left.query("SYSTEM SYNC REPLICA test_ttl_where", timeout=20)

    assert node_left.query("SELECT id FROM test_ttl_delete ORDER BY id") == "2\n4\n"
    assert node_right.query("SELECT id FROM test_ttl_delete ORDER BY id") == "2\n4\n"

    assert node_left.query("SELECT val FROM test_ttl_group_by ORDER BY id") == "10\n"
    assert node_right.query("SELECT val FROM test_ttl_group_by ORDER BY id") == "10\n"

    assert node_left.query("SELECT id FROM test_ttl_where ORDER BY id") == "2\n4\n"
    assert node_right.query("SELECT id FROM test_ttl_where ORDER BY id") == "2\n4\n"<|MERGE_RESOLUTION|>--- conflicted
+++ resolved
@@ -393,40 +393,12 @@
     time.sleep(5) # Wait for TTL
 
     # after restart table can be in readonly mode
-<<<<<<< HEAD
-    exception = None
-    for _ in range(40):
-        try:
-            node_right.query("OPTIMIZE TABLE test_ttl_delete FINAL")
-            break
-        except Exception as ex:
-            print("Cannot optimaze table on node", node_right.name, "exception", ex)
-            time.sleep(0.5)
-            exception = ex
-    else:
-        raise ex
-=======
     exec_query_with_retry(node_right, "OPTIMIZE TABLE test_ttl_delete FINAL")
->>>>>>> 98e6c27a
 
     node_right.query("OPTIMIZE TABLE test_ttl_group_by FINAL")
     node_right.query("OPTIMIZE TABLE test_ttl_where FINAL")
     exec_query_with_retry(node_left, "SYSTEM SYNC REPLICA test_ttl_delete")
 
-<<<<<<< HEAD
-    for _ in range(40):
-        try:
-            node_left.query("SYSTEM SYNC REPLICA test_ttl_delete", timeout=20)
-            break
-        except Exception as ex:
-            print("Cannot sync replica table on node", node_left.name, "exception", ex)
-            time.sleep(0.5)
-            exception = ex
-    else:
-        raise ex
-
-=======
->>>>>>> 98e6c27a
     node_left.query("SYSTEM SYNC REPLICA test_ttl_group_by", timeout=20)
     node_left.query("SYSTEM SYNC REPLICA test_ttl_where", timeout=20)
 
