--- conflicted
+++ resolved
@@ -26,22 +26,6 @@
 # max_memory_usage_for_user cannot be used, since the memory for user accounted
 # correctly, only total is not (it is set via conf.xml)
 def test_memory_tracking_total():
-<<<<<<< HEAD
-    if instance.is_built_with_memory_sanitizer() or instance.is_built_with_thread_sanitizer() or instance.is_built_with_address_sanitizer():
-        print("Server built with sanitizer and memory consumption can be unpredictable, skipping test")
-    else:
-        instance.query('''
-            CREATE TABLE null (row String) ENGINE=Null;
-        ''')
-        instance.exec_in_container(['bash', '-c',
-                                    'clickhouse local -q "SELECT arrayStringConcat(arrayMap(x->toString(cityHash64(x)), range(1000)), \' \') from numbers(10000)" > data.json'])
-        for it in range(0, 20):
-            # the problem can be triggered only via HTTP,
-            # since clickhouse-client parses the data by itself.
-            assert instance.exec_in_container(['curl', '--silent', '--show-error', '--data-binary', '@data.json',
-                                               'http://127.1:8123/?query=INSERT%20INTO%20null%20FORMAT%20TSV']) == '', 'Failed on {} iteration'.format(
-                it)
-=======
     instance.query('CREATE TABLE null (row String) ENGINE=Null')
     instance.exec_in_container(['bash', '-c',
                                 'clickhouse local -q "SELECT arrayStringConcat(arrayMap(x->toString(cityHash64(x)), range(1000)), \' \') from numbers(10000)" > data.json'])
@@ -49,5 +33,4 @@
         # the problem can be triggered only via HTTP,
         # since clickhouse-client parses the data by itself.
         assert instance.exec_in_container(['curl', '--silent', '--show-error', '--data-binary', '@data.json',
-                                           'http://127.1:8123/?query=INSERT%20INTO%20null%20FORMAT%20TSV']) == '', f'Failed on {it} iteration'
->>>>>>> 4eb8c11b
+                                           'http://127.1:8123/?query=INSERT%20INTO%20null%20FORMAT%20TSV']) == '', f'Failed on {it} iteration'